/*******************************************************************************
 * Forwarding on Gates Simulator/Emulator - Hierarchical Routing Management
 * Copyright (c) 2012, Integrated Communication Systems Group, TU Ilmenau.
 * 
 * All rights reserved. This program and the accompanying materials
 * are made available under the terms of the Eclipse Public License v1.0
 * which accompanies this distribution, and is available at
 * http://www.eclipse.org/legal/epl-v10.html.
 ******************************************************************************/
package de.tuilmenau.ics.fog.routing.hierarchical;

import java.io.Serializable;
import java.net.UnknownHostException;
import java.rmi.RemoteException;
import java.text.DecimalFormat;
import java.util.Collection;
import java.util.ConcurrentModificationException;
import java.util.Date;
import java.util.HashMap;
import java.util.LinkedList;
import java.util.List;
import java.util.Observer;

import de.tuilmenau.ics.fog.FoGEntity;
import de.tuilmenau.ics.fog.IEvent;
import de.tuilmenau.ics.fog.app.routing.HRMTestApp;
import de.tuilmenau.ics.fog.application.Application;
import de.tuilmenau.ics.fog.application.util.ServerCallback;
import de.tuilmenau.ics.fog.application.util.Service;
import de.tuilmenau.ics.fog.bus.Bus;
import de.tuilmenau.ics.fog.eclipse.GraphViewer;
import de.tuilmenau.ics.fog.eclipse.ui.editors.GraphEditor;
import de.tuilmenau.ics.fog.facade.Binding;
import de.tuilmenau.ics.fog.facade.Connection;
import de.tuilmenau.ics.fog.facade.Description;
import de.tuilmenau.ics.fog.facade.Identity;
import de.tuilmenau.ics.fog.facade.Name;
import de.tuilmenau.ics.fog.facade.Namespace;
import de.tuilmenau.ics.fog.facade.NetworkException;
import de.tuilmenau.ics.fog.facade.RequirementsException;
import de.tuilmenau.ics.fog.facade.RoutingException;
import de.tuilmenau.ics.fog.facade.Signature;
import de.tuilmenau.ics.fog.facade.events.ConnectedEvent;
import de.tuilmenau.ics.fog.facade.events.ErrorEvent;
import de.tuilmenau.ics.fog.facade.events.Event;
import de.tuilmenau.ics.fog.facade.properties.CommunicationTypeProperty;
import de.tuilmenau.ics.fog.ipv6.IPv6Packet;
import de.tuilmenau.ics.fog.packets.hierarchical.PingPeer;
import de.tuilmenau.ics.fog.packets.hierarchical.MultiplexHeader;
import de.tuilmenau.ics.fog.packets.hierarchical.SignalingMessageHrm;
import de.tuilmenau.ics.fog.packets.hierarchical.addressing.AnnounceHRMIDs;
import de.tuilmenau.ics.fog.packets.hierarchical.addressing.AssignHRMID;
import de.tuilmenau.ics.fog.packets.hierarchical.addressing.RevokeHRMIDs;
import de.tuilmenau.ics.fog.packets.hierarchical.clustering.InformClusterLeft;
import de.tuilmenau.ics.fog.packets.hierarchical.clustering.InformClusterMembershipCanceled;
import de.tuilmenau.ics.fog.packets.hierarchical.clustering.RequestClusterMembership;
import de.tuilmenau.ics.fog.packets.hierarchical.clustering.RequestClusterMembershipAck;
import de.tuilmenau.ics.fog.packets.hierarchical.election.ElectionAlive;
import de.tuilmenau.ics.fog.packets.hierarchical.election.ElectionAnnounceWinner;
import de.tuilmenau.ics.fog.packets.hierarchical.election.ElectionElect;
import de.tuilmenau.ics.fog.packets.hierarchical.election.ElectionLeave;
import de.tuilmenau.ics.fog.packets.hierarchical.election.ElectionPriorityUpdate;
import de.tuilmenau.ics.fog.packets.hierarchical.election.ElectionReply;
import de.tuilmenau.ics.fog.packets.hierarchical.election.ElectionResignWinner;
import de.tuilmenau.ics.fog.packets.hierarchical.election.ElectionReturn;
import de.tuilmenau.ics.fog.packets.hierarchical.election.SignalingMessageElection;
import de.tuilmenau.ics.fog.packets.hierarchical.routing.RouteShare;
import de.tuilmenau.ics.fog.packets.hierarchical.topology.AnnounceCoordinator;
import de.tuilmenau.ics.fog.packets.hierarchical.topology.AnnouncePhysicalEndPoint;
import de.tuilmenau.ics.fog.packets.hierarchical.topology.IEthernetPayload;
import de.tuilmenau.ics.fog.packets.hierarchical.topology.InvalidCoordinator;
import de.tuilmenau.ics.fog.packets.hierarchical.routing.RouteReport;
import de.tuilmenau.ics.fog.routing.Route;
import de.tuilmenau.ics.fog.routing.RouteSegmentPath;
import de.tuilmenau.ics.fog.routing.RoutingServiceLink;
import de.tuilmenau.ics.fog.routing.hierarchical.election.ElectionPriority;
import de.tuilmenau.ics.fog.routing.hierarchical.election.Elector;
import de.tuilmenau.ics.fog.routing.hierarchical.management.*;
import de.tuilmenau.ics.fog.routing.hierarchical.properties.*;
import de.tuilmenau.ics.fog.routing.naming.HierarchicalNameMappingService;
import de.tuilmenau.ics.fog.routing.naming.NameMappingEntry;
import de.tuilmenau.ics.fog.routing.naming.NameMappingService;
import de.tuilmenau.ics.fog.routing.naming.hierarchical.HRMID;
import de.tuilmenau.ics.fog.routing.naming.hierarchical.HRMName;
import de.tuilmenau.ics.fog.routing.naming.hierarchical.L2Address;
import de.tuilmenau.ics.fog.topology.AutonomousSystem;
import de.tuilmenau.ics.fog.topology.ILowerLayer;
import de.tuilmenau.ics.fog.topology.NetworkInterface;
import de.tuilmenau.ics.fog.topology.Node;
import de.tuilmenau.ics.fog.topology.Simulation;
import de.tuilmenau.ics.fog.transfer.TransferPlaneObserver.NamingLevel;
import de.tuilmenau.ics.fog.transfer.forwardingNodes.GateContainer;
import de.tuilmenau.ics.fog.transfer.gates.GateID;
import de.tuilmenau.ics.fog.transfer.gates.headers.ProtocolHeader;
import de.tuilmenau.ics.fog.ui.Decoration;
import de.tuilmenau.ics.fog.ui.Logging;
import de.tuilmenau.ics.fog.ui.Statistic;
import de.tuilmenau.ics.fog.ui.eclipse.NodeDecorator;
import de.tuilmenau.ics.fog.ui.eclipse.editors.HRMViewer;
import de.tuilmenau.ics.fog.ui.eclipse.editors.QoSTestAppGUI;
import de.tuilmenau.ics.fog.util.BlockingEventHandling;
import de.tuilmenau.ics.fog.util.SimpleName;
import edu.uci.ics.jung.graph.util.Pair;

/**
 * This is the main HRM controller. It provides functions that are necessary to build up the hierarchical structure - every node contains such an object
 */
public class HRMController extends Application implements ServerCallback, IEvent, IHRMApi
{
	/**
	 * Stores the node specific graph decorator for HRM coordinators and HRMIDs
	 */
	private NodeDecorator mDecoratorForCoordinatorsAndHRMIDs = null;

	/**
	 * Stores the node specific graph decorator for HRM coordinators and clusters
	 */
	private NodeDecorator mDecoratorForCoordinatorsAndClusters = null;
	
	/**
	 * Stores the node specific graph decorator for NMS entries
	 */
	private NodeDecorator mDecoratorForNMSEntries = null;
	
	/**
	 * Stores the node specific graph decorator for the active HRM infrastructure
	 */
	private NodeDecorator mDecoratorActiveHRMInfrastructure = null;

	/**
	 * Stores the node specific graph decorator for HRM node base priority
	 */
	private NodeDecorator mDecoratorForNodePriorities = null;

	/**
	 * Stores the node specific graph decorator for IPv4
	 */
	private NodeDecorator mDecoratorIPv4 = null;

	/**
	 * Stores the node specific graph decorator for IPv6
	 */
	private NodeDecorator mDecoratorIPv6 = null;

	/**
	 * Stores the GUI observable, which is used to notify possible GUIs about changes within this HRMController instance.
	 */
	private HRMControllerObservable mGUIInformer = new HRMControllerObservable(this);
	
	/**
	 * Stores the HRG-GUI observable, which is used to notify possible HRG-GUI about changes within the HRG of the HRMController instance.
	 */
	private HRMControllerObservable mHRGGUIInformer = new HRMControllerObservable(this);
	
	/**
	 * The name under which the HRMController application is registered on the local node.
	 */
	private SimpleName mApplicationName = null;
	
	/**
	 * Reference to physical node.
	 */
	private Node mNode;
	
	/**
	 * Stores a reference to the local autonomous system instance.
	 */
	private AutonomousSystem mAS = null;
	
	/**
	 * Stores the registered HRMIDs.
	 * This is used within the GUI and during "share phase".
	 */
	private LinkedList<HRMID> mRegisteredOwnHRMIDs = new LinkedList<HRMID>();

	/**
	 * Stores a database about all registered coordinators.
	 * For example, this list is used for the GUI.
	 */
	private LinkedList<Coordinator> mLocalCoordinators = new LinkedList<Coordinator>();

	/**
	 * Stores all former known Coordinator IDs
	 */
	private LinkedList<Long> mFormerLocalCoordinatorIDs = new LinkedList<Long>();
	
	/**
	 * Stores a database about all registered coordinator proxies.
	 */
	private LinkedList<CoordinatorProxy> mLocalCoordinatorProxies = new LinkedList<CoordinatorProxy>();
	
	/**
	 * Stores a database about all registered clusters.
	 * For example, this list is used for the GUI.
	 */
	private LinkedList<Cluster> mLocalClusters = new LinkedList<Cluster>();

	/**
	 * Stores a database about all registered cluster members (including Cluster objects).
	 */
	private LinkedList<ClusterMember> mLocalClusterMembers = new LinkedList<ClusterMember>();

	/**
	 * Stores a database about all registered L0 cluster members (including Cluster objects).
	 * This list is used for deriving connectivity data for the distribution of topology data.
	 */
	private LinkedList<ClusterMember> mLocalL0ClusterMembers = new LinkedList<ClusterMember>();

	/**
	 * Stores a database about all registered CoordinatorAsClusterMemeber instances.
	 */
	private LinkedList<CoordinatorAsClusterMember> mLocalCoordinatorAsClusterMemebers = new LinkedList<CoordinatorAsClusterMember>();
	
	/**
	 * Stores a database about all registered comm. sessions.
	 */
	private LinkedList<ComSession> mCommunicationSessions = new LinkedList<ComSession>();
	
	/**
	 * Stores a reference to the local instance of the hierarchical routing service.
	 */
	private HRMRoutingService mHierarchicalRoutingService = null;
	
	/**
	 * Stores if the application was already started.
	 */
	private boolean mApplicationStarted = false;
	
	/**
	 * Stores if the application was already stopped.
	 */
	private boolean mApplicationStopped = false;

	/**
	 * Stores a database including all HRMControllers of this physical simulation machine
	 */
	private static LinkedList<HRMController> sRegisteredHRMControllers = new LinkedList<HRMController>();
	
	/**
	 * Stores the amount of registered coordinators globally
	 */
	public static long sRegisteredCoordinators = 0;

	/**
	 * Stores a counter about registered coordinators per hierarchy level
	 */
	public static HashMap<Integer, Integer> sRegisteredCoordinatorsCounter = new HashMap<Integer, Integer>();

	/**
	 * Stores a counter about registered top coordinators per node name
	 */
	public static HashMap<String, Integer> sRegisteredTopCoordinatorsCounter = new HashMap<String, Integer>();

	/**
	 * Stores the amount of unregistered coordinators globally
	 */
	public static long sUnregisteredCoordinators = 0;

	/**
	 * Stores an abstract routing graph (ARG), which provides an abstract overview about logical links between clusters/coordinator.
	 */
	private AbstractRoutingGraph<AbstractRoutingGraphNode, AbstractRoutingGraphLink> mAbstractRoutingGraph = new AbstractRoutingGraph<AbstractRoutingGraphNode, AbstractRoutingGraphLink>();
	
	/**
	 * Stores the hierarchical routing graph (HRG), which provides a hierarchical overview about the network topology.
	 */
	private AbstractRoutingGraph<HRMID, AbstractRoutingGraphLink> mHierarchicalRoutingGraph = new AbstractRoutingGraph<HRMID, AbstractRoutingGraphLink>(true);

	/**
	 * Count the outgoing connections
	 */
	private int mCounterOutgoingConnections = 0;
	
	/**
	 * Stores if the entire FoGSiEm simulation was already created.
	 * This is only used for debugging purposes. This is NOT a way for avoiding race conditions in signaling.
	 */
	private static Boolean mFoGSiEmSimulationCreationFinished = false;
	
	/**
	 * Stores if this is the first simulation turn or not
	 * This is only used for debugging purposes. This is NOT a way for avoiding race conditions in signaling.
	 */
	private static Boolean mFoGSiEmFirstSimulation = true;
	private static Statistic mHRMPacketsStatistic = null;
	
	/**
	 * Stores the node priority per hierarchy level.
	 * Level 0 isn't used here. (see "mNodeConnectivityPriority")
	 */
	private long mNodeHierarchyPriority[] = new long[HRMConfig.Hierarchy.HEIGHT + 2];
	
	/**
	 * Stores the connectivity node priority
	 */
	private Long mNodeConnectivityPriority = HRMConfig.Election.DEFAULT_PRIORITY;

	/**
	 * Stores the central node for the ARG
	 */
	private CentralNodeARG mCentralARGNode = null;

	/**
	 * Stores a description about all connectivity priority updates
	 */
	private String mDesriptionConnectivityPriorityUpdates = new String(); // memory consuming

	/**
	 * Stores a description about all HRMID updates
	 */
	private String mDescriptionHRMIDUpdates = new String(); // memory consuming

	/**
	 * Stores a description about all HRG updates
	 */
	private String mDescriptionHRGUpdates = new String(); // memory consuming

	/**
	 * Stores a description about all hierarchy priority updates
	 */
	private String mDesriptionHierarchyPriorityUpdates = new String(); // memory consuming
	
	/**
	 * Stores the thread for clustering tasks and packet processing
	 */
	private HRMControllerProcessor mProcessorThread = null;
	
	/**
	 * Stores a database about all known superior coordinators
	 */
	private LinkedList<ClusterName> mSuperiorCoordinators = new LinkedList<ClusterName>();
	
	/**
	 * Stores a database about all known network interfaces of this node
	 */
	private LinkedList<NetworkInterface> mLocalNetworkInterfaces = new LinkedList<NetworkInterface>();
	
	/**
	 * Stores a counter for the references per known network interface
	 */
	private HashMap<NetworkInterface, Integer> mLocalNetworkInterfacesRefCount = new HashMap<NetworkInterface, Integer>();
	
	/**
	 * Stores the node-global election state
	 */
	private Object mNodeElectionState = null;
	
	/**
	 * Stores the node-global election state change description
	 */
	private String mDescriptionNodeElectionState = new String();  // memory consuming

	/**
	 * Stores if the GUI user has selected to deactivate topology reports.
	 * This function is not part of the concept. It is only used for debugging purposes and measurement speedup.
	 */
	public static boolean GUI_USER_CTRL_REPORT_TOPOLOGY	= HRMConfig.Routing.REPORT_TOPOLOGY_AUTOMATICALLY;

	
	/**
	 * Stores if the simulation produced a global error.
	 * This function is not part of the concept. It is only used for debugging purposes and measurement speedup.
	 */
	public static boolean FOUND_GLOBAL_ERROR = false;
	
	/**
	 * Stores if the global packets overhead statistics was already written to the log file
	 * This function is not part of the concept. It is only used for debugging purposes and measurement speedup.
	 */
	private static boolean GLOBAL_PACKET_OVERHEAD_WRITTEN = false;
	
	/**
	 * Stores if the global check if already passed
	 * This function is not part of the concept. It is only used for debugging purposes and measurement speedup.
	 */
	private static boolean FOUND_ALREADY_NO_PENDING_PACKETS = false;
	
	/**
	 * Stores if the GUI user has selected to deactivate address distribution.
	 * This function is not part of the concept. It is only used for debugging purposes and measurement speedup.
	 */
	public static boolean GUI_USER_CTRL_ADDRESS_DISTRUTION = HRMConfig.Addressing.ASSIGN_AUTOMATICALLY;
	
	/**
	 * Stores if the GUI user has selected to deactivate topology reports.
	 * This function is not part of the concept. It is only used for debugging purposes and measurement speedup.
	 */
	public static boolean GUI_USER_CTRL_SHARE_ROUTES = HRMConfig.Routing.SHARE_ROUTES_AUTOMATICALLY;

	/**
	 * Stores if the GUI user has selected to deactivate announcements.
	 * This function is not part of the concept. It is only used for debugging purposes and measurement speedup.
	 */
	public static boolean GUI_USER_CTRL_COORDINATOR_ANNOUNCEMENTS = true;

	/**
	 * Stores the simulation time of the last AnnounceCoordinator, which had impact on the locally stored hierarchy structure
	 */
	private static double mSimulationTimeOfLastCoordinatorAnnouncementWithImpact = 0;

	/**
	 * Stores the simulation time of the last AnnounceCoordinator, which had impact on the current hierarchy structure
	 * This value is not part of the concept. It is only used for debugging purposes and measurement speedup. 
	 */
	private static double sSimulationTimeOfLastCoordinatorAnnouncementWithImpact = 0;
	public static double sSimulationTimeOfLastCoordinatorAnnouncementWithImpactSum = 0;
	public static double sSimulationTimeOfLastCoordinatorAnnouncementWithImpactMin = Double.MAX_VALUE;
	public static double sSimulationTimeOfLastCoordinatorAnnouncementWithImpactMax = 0;
	
	/**
	 * Stores the simulation time of the last AssignHRMID, which had impact on the current address structure
	 * This value is not part of the concept. It is only used for debugging purposes and measurement speedup. 
	 */
	private static double sSimulationTimeOfLastAddressAssignmenttWithImpact = 0;

	/**
	 * Stores a time for the next check for deprecated CoordinatorProxy instances -> allows for a pausing of autoRemoveObsoleteCoordinatorProxies() after re-enabling the AnnounceCoordinator messages
	 * This value is not part of the concept. It is only used for debugging purposes and measurement speedup. 
	 */
	private static double sNextCheckForDeprecatedCoordinatorProxies = 0;
	
	/**
	 * Stores if the simulation was restarted and the global NMS should be reset
	 * This value is not part of the concept. It is only used for debugging purposes and measurement speedup. 
	 */
	private static boolean sResetNMS = false;
	
	/**
	 * Stores if the results were already validated
	 * This value is not part of the concept. It is only used for debugging purposes and measurement speedup. 
	 */
	private boolean mResultsValidated = false;

	/**
	 * Stores if a warning about hierarchy changes was already sent to debug output
	 * This value is not part of the concept. It is only used for debugging purposes and measurement speedup. 
	 */
	private boolean mWarnedAboutHierarchyChange = false;

	/**
	 * Stores if a warning about hierarchy changes was already sent to debug output
	 * This value is not part of the concept. It is only used for debugging purposes and comparison measurements. 
	 */
	public static boolean ENFORCE_BE_ROUTING = false;
	
	/**
	 * Stores a counter about seen packets per packet type and link
	 * This value is not part of the concept. It is only used for debugging purposes and comparison measurements. 
	 */
	private static HashMap<Bus, HashMap<Class<?>, Integer>> sPacketCounterPerLink = new HashMap<Bus, HashMap<Class<?>, Integer>>();

	/**
	 * Stores byte counter per packet type and link
	 * This value is not part of the concept. It is only used for debugging purposes and comparison measurements. 
	 */
	private static HashMap<Bus, HashMap<Class<?>, Integer>> sPacketOverheadCounterPerLink = new HashMap<Bus, HashMap<Class<?>, Integer>>();

	/**
	 * Stores byte counter per packet type and link, additional IP overhead is added per packet
	 * This value is not part of the concept. It is only used for debugging purposes and comparison measurements. 
	 */
	private static HashMap<Bus, HashMap<Class<?>, Integer>> sPacketOverheadCounterPerLinkForIP = new HashMap<Bus, HashMap<Class<?>, Integer>>();

	/**
	 * Stores the simulation time when the packet overhead measurement started
	 * This value is not part of the concept. It is only used for debugging purposes and comparison measurements. 
	 */
	private static double sPacketOverheadMeasurementStart = 0;
	
	/**
	 * The global name space which is used to identify the HRM instances on nodes.
	 */
	public final static Namespace ROUTING_NAMESPACE = new Namespace("routing");

	/**
	 * Stores the identification string for HRM specific routing graph decorations (coordinators & HRMIDs)
	 */
	private final static String DECORATION_NAME_COORDINATORS_AND_HRMIDS = "HRM(1) - coordinators & HRMIDs";

	/**
	 * Stores the identification string for HRM specific routing graph decorations (node priorities)
	 */
	private final static String DECORATION_NAME_NODE_PRIORITIES = "HRM(3) - node priorities";
	
	/**
	 * Stores the identification string for IPv4
	 */
	private final static String DECORATION_NAME_IPv4 = "HRM(6) - IPv4";	
	
	/**
	 * Stores the identification string for IPv6
	 */
	private final static String DECORATION_NAME_IPv6 = "HRM(7) - IPv6";	

	/**
	 * Stores the identification string for the active HRM infrastructure
	 */
	private final static String DECORATION_NAME_ACTIVE_HRM_INFRASTRUCTURE = "HRM(4) - active infrastructure";
	
	/**
	 * Stores the identification string for HRM specific routing graph decorations (coordinators & clusters)
	 */
	private final static String DECORATION_NAME_COORDINATORS_AND_CLUSTERS = "HRM(2) - coordinators & clusters";
	
	/**
	 * Stores the identification string for HRM specific routing graph decorations (NMS entries)
	 */
	private final static String DECORATION_NAME_NMS_ENTRIES = "HRM(5) - NMS entries";

	/**
	 * Constructor
	 * 
	 * @param pNode the node on which this controller is running
	 * @param pHierarchicalRoutingService the parent hierarchical routing service instance
	 */
	public HRMController(Node pNode, HRMRoutingService pHierarchicalRoutingService)
	{
		this(pNode, pHierarchicalRoutingService, HRMConfig.Election.DEFAULT_PRIORITY);
	}
	
	/**
	 * Constructor
	 * 
	 * @param pNode the node on which this controller is running
	 * @param pHierarchicalRoutingService the parent hierarchical routing service instance
	 * @param pNodeWeight the weight of node during elections 
	 */
	public HRMController(Node pNode, HRMRoutingService pHierarchicalRoutingService, long pNodeWeight)
	{
		// initialize the application context
		super(pNode, null, pNode.getIdentity());

		/**
		 * Reset FoGSiEm configuration
		 */
		GUI_USER_CTRL_REPORT_TOPOLOGY	= HRMConfig.Routing.REPORT_TOPOLOGY_AUTOMATICALLY;
		GUI_USER_CTRL_SHARE_ROUTES = HRMConfig.Routing.SHARE_ROUTES_AUTOMATICALLY;
		GUI_USER_CTRL_ADDRESS_DISTRUTION = HRMConfig.Addressing.ASSIGN_AUTOMATICALLY;
		
		// define the local name "routing://"
		mApplicationName = new SimpleName(ROUTING_NAMESPACE, null);

		// reference to the physical node
		mNode = pNode;
		
		// reference to the AutonomousSystem object 
		mAS = mNode.getAS();
		
		// set the node-global election state
		mNodeElectionState = Elector.createNodeElectionState();
		
		/**
		 * Create the node specific decorator for HRM coordinators and HRMIDs
		 */
		mDecoratorForCoordinatorsAndHRMIDs = new NodeDecorator();
		
		/**
		 * Create the node specific decorator for HRM coordinators and clusters
		 */
		mDecoratorForCoordinatorsAndClusters = new NodeDecorator();
		
		/**
		 * Create the node specific decorator for NMS entries
		 */
		mDecoratorForNMSEntries = new NodeDecorator();
				
		/**
		 * Create the node specific decorator for HRM node priorities
		 */
		mDecoratorForNodePriorities = new NodeDecorator();
		
		/**
		 * Create the node specific decorator for IPv4
		 */
		mDecoratorIPv4 = new NodeDecorator();

		/**
		 * Create the node specific decorator for IPv6
		 */
		mDecoratorIPv6 = new NodeDecorator();
		
		/**
		 * Create the node specific decorator for the active HRM infrastructure
		 */
		mDecoratorActiveHRMInfrastructure = new NodeDecorator();
		
		/**
		 * Initialize the node connectivity priority
		 */
		mNodeConnectivityPriority = pNodeWeight * ElectionPriority.OFFSET_FOR_CONNECTIVITY;
		
		/**
		 * Initialize the node hierarchy priority
		 */
		for(int i = 0; i < HRMConfig.Hierarchy.HEIGHT; i++){
			long tMaxDistance = HRMConfig.Hierarchy.RADIUS;
			if(i > 1){
				tMaxDistance = HRMConfig.Hierarchy.MAX_HOPS_TO_A_REMOTE_COORDINATOR;
			}

			/**
			 * Prepare check: calculate multiplier
			 */
			long tMultiplier = 0;
			if (i == 1 /* we search for L1 prio and use the entities from L0 */){
				tMultiplier = ElectionPriority.OFFSET_FOR_KNOWN_BASE_REMOTE_L0_COORDINATOR;
			}else{
				tMultiplier = ElectionPriority.OFFSET_FOR_KNOWN_BASE_REMOTE_L1p_COORDINATOR;
			}

			mNodeHierarchyPriority[i] = pNodeWeight * tMultiplier * (2 + tMaxDistance - 0 /* distance */);
		}
		
		/**
		 * Set the node decorations
		 */
		Decoration tDecoration = null;
		// create own decoration for HRM coordinators & HRMIDs
		tDecoration = Decoration.getInstance(DECORATION_NAME_COORDINATORS_AND_HRMIDS);
		tDecoration.setDecorator(mNode,  mDecoratorForCoordinatorsAndHRMIDs);
		// create own decoration for HRM coordinators and clusters
		tDecoration = Decoration.getInstance(DECORATION_NAME_COORDINATORS_AND_CLUSTERS);
		tDecoration.setDecorator(mNode,  mDecoratorForCoordinatorsAndClusters);
		// create own decoration for NMS entries
		tDecoration = Decoration.getInstance(DECORATION_NAME_NMS_ENTRIES);
		tDecoration.setDecorator(mNode,  mDecoratorForNMSEntries);		
		// create own decoration for HRM node priorities
		tDecoration = Decoration.getInstance(DECORATION_NAME_NODE_PRIORITIES);
		tDecoration.setDecorator(mNode,  mDecoratorForNodePriorities);
		// create own decoration for IPv4
		tDecoration = Decoration.getInstance(DECORATION_NAME_IPv4);
		tDecoration.setDecorator(mNode,  mDecoratorIPv4);
		// create own decoration for IPv6
		tDecoration = Decoration.getInstance(DECORATION_NAME_IPv6);
		tDecoration.setDecorator(mNode,  mDecoratorIPv6);
		// create own decoration for HRM node priorities
		tDecoration = Decoration.getInstance(DECORATION_NAME_ACTIVE_HRM_INFRASTRUCTURE);
		tDecoration.setDecorator(mNode,  mDecoratorActiveHRMInfrastructure);
		// overwrite default decoration
		tDecoration = Decoration.getInstance(GraphViewer.DEFAULT_DECORATION);
		tDecoration.setDecorator(mNode,  mDecoratorForNMSEntries);
		
		/**
		 * Create clusterer thread
		 */
		mProcessorThread = new HRMControllerProcessor(this);
		/**
		 * Start the clusterer thread
		 */
		mProcessorThread.start();

		/**
		 * Create communication service
		 */
		// bind the HRMController application to a local socket
		Binding tServerSocket=null;
		// enable simple datagram based communication
		Description tServiceReq = getDescription();
		tServiceReq.set(CommunicationTypeProperty.DATAGRAM);
		tServerSocket = getLayer().bind(null, mApplicationName, tServiceReq, getIdentity());
		if (tServerSocket != null){
			// create and start the socket service
			Service tService = new Service(false, this);
			tService.start(tServerSocket);
		}else{
			Logging.err(this, "Unable to start the HRMController service");
		}
		
		// store the reference to the local instance of hierarchical routing service
		mHierarchicalRoutingService = pHierarchicalRoutingService;
		
		// create central node in the local ARG
		mCentralARGNode = new CentralNodeARG(this);

		// create local loopback session
		ComSession.createLoopback(this);
		
		// fire the first "report/share phase" trigger
		reportAndShare();
		
		Logging.log(this, "CREATED");
		
		// start the application
		start();
	}

	/**
	 * Returns the API of the local HRMController instance
	 * 
	 * @param pNode the local node
	 * 
	 * @return the API of the local instance
	 */
	public static IHRMApi getHRMApi(Node pNode)
	{
		IHRMApi tResult = null;
		
		synchronized (sRegisteredHRMControllers) {
			for(HRMController tHRMController: sRegisteredHRMControllers){
				if(tHRMController.getNode().equals(pNode)){
					tResult = tHRMController;
					break;
				}
			}
		}
		
		return tResult;
	}

	/**
	 * Accounts a packet for a given link (FoG calls it "Bus")
	 * 
	 * @param pLink the link for which the packet is accounted
	 * @param pPacket the packet
	 */
	public static void accountPacket(Bus pLink, ProtocolHeader pPacket)
	{
		Class <?> tPacketClass = pPacket.getClass();
		
		int tPacketSize = pPacket.getSerialisedSize();
		if(tPacketSize > IPv6Packet.PATH_MTU - IPv6Packet.HEADER_SIZE){
//			Logging.warn(null, "ACCOUNTING for link " + pLink + " a BIG PACKET of " + (tPacketSize < 10 ? "0" : "") + tPacketSize + " bytes for " + pPacket);
		}
		
		synchronized (sPacketCounterPerLink) {
			HashMap<Class<?>, Integer> tPacketsForBus = sPacketCounterPerLink.get(pLink);
			if(tPacketsForBus == null){
				tPacketsForBus = new HashMap<Class<?>, Integer>();
			}
	
			Integer tPacketCount = tPacketsForBus.get(tPacketClass);
			if(tPacketCount == null){
				tPacketCount = new Integer(0);
			}		
			tPacketCount++;
			
			tPacketsForBus.put(tPacketClass, tPacketCount);
			
			sPacketCounterPerLink.put(pLink, tPacketsForBus);
		}
		
		synchronized (sPacketOverheadCounterPerLink) {
			HashMap<Class<?>, Integer> tPacketsForBus = sPacketOverheadCounterPerLink.get(pLink);
			if(tPacketsForBus == null){
				tPacketsForBus = new HashMap<Class<?>, Integer>();
			}
	
			Integer tPacketCount = tPacketsForBus.get(tPacketClass);
			if(tPacketCount == null){
				tPacketCount = new Integer(0);
			}		
			tPacketCount += tPacketSize;
			
			tPacketsForBus.put(tPacketClass, tPacketCount);
			
			sPacketOverheadCounterPerLink.put(pLink, tPacketsForBus);
		}
		
		synchronized (sPacketOverheadCounterPerLinkForIP) {
			HashMap<Class<?>, Integer> tPacketsForBus = sPacketOverheadCounterPerLinkForIP.get(pLink);
			if(tPacketsForBus == null){
				tPacketsForBus = new HashMap<Class<?>, Integer>();
			}
	
			Integer tPacketCount = tPacketsForBus.get(tPacketClass);
			if(tPacketCount == null){
				tPacketCount = new Integer(0);
			}		
			
			/**
			 * ADD: the packet size
			 */
			tPacketCount += tPacketSize;
			
			/**
			 * ADD: IP header size
			 */
			if(!(pPacket instanceof IEthernetPayload)){
				tPacketCount += IPv6Packet.HEADER_SIZE;						
			}
			
			tPacketsForBus.put(tPacketClass, tPacketCount);
			
			sPacketOverheadCounterPerLinkForIP.put(pLink, tPacketsForBus);
		}
	}
	
	/**
	 * Resets the counting of packet overhead per link and packet type
	 */
	public static void resetPacketOverheadCounting()
	{
		GLOBAL_PACKET_OVERHEAD_WRITTEN = false;
		
		synchronized (sPacketOverheadCounterPerLink) {
			sPacketOverheadCounterPerLink = new HashMap<Bus, HashMap<Class<?>, Integer>>();	
			
			synchronized (sRegisteredHRMControllers) {
				HRMController tHRMController = sRegisteredHRMControllers.getFirst();
				Logging.warn(tHRMController, "Resetting the packet overhead measurement");
				sPacketOverheadMeasurementStart = tHRMController.getSimulationTime();				
			}
		}
		
		synchronized (sPacketOverheadCounterPerLinkForIP) {
			sPacketOverheadCounterPerLinkForIP = new HashMap<Bus, HashMap<Class<?>, Integer>>();	
		}
	}

	/**
	 * Returns the time period of the packet overhead measurement in [s]
	 * 
	 * @return the time period in [s]
	 */
	public static double getPacketOverheadPerLinkMeasurementPeriod()
	{
		double tResult = 0;
		HRMController tHRMController = null;
		
		if(sRegisteredHRMControllers != null){
			synchronized (sRegisteredHRMControllers) {
				if(sRegisteredHRMControllers.size() > 0){
					tHRMController = sRegisteredHRMControllers.getFirst();
					tResult = tHRMController.getSimulationTime() - sPacketOverheadMeasurementStart;
				}else{
					Logging.warn(null, "HRMController::getPacketOverheadPerLinkMeasurementPeriod() found an empty HRMController database");
				}
			}
		}else{
			Logging.warn(null, "HRMController::getPacketOverheadPerLinkMeasurementPeriod() found an invalid HRMController database");
		}
		
		tResult = ((double)Math.round(100 * tResult)) / 100; 
				
		if(tResult == 0){
			if(tHRMController != null){
				Logging.log(null, "HRMController::getPacketOverheadPerLinkMeasurementPeriod() found a zero result (" + tHRMController.getSimulationTime() + " - " + sPacketOverheadMeasurementStart + ")");  
			}
		}

		return tResult;
	}
	
	/**
	 * Logs the values of accounted packet bytes per bus and packet type
	 */
	public static void logPacketsOverheadPerLink()
	{
		synchronized (sPacketOverheadCounterPerLink) {
			synchronized (sPacketOverheadCounterPerLinkForIP) {
				double tPeriod = getPacketOverheadPerLinkMeasurementPeriod();
				HRMController tHRMController = null;
				synchronized (sRegisteredHRMControllers) {
					tHRMController = sRegisteredHRMControllers.getFirst();
				}
				Logging.warn(tHRMController, "Measured packet overhead since: " + sPacketOverheadMeasurementStart);
				Logging.warn(tHRMController, "   ..results in a measurement period of: " + tPeriod + " seconds");
				
				
				for (Bus tBus: sPacketOverheadCounterPerLink.keySet()){
					Logging.warn(tBus, "PACKETS OVERHEAD:..");
					HashMap<Class<?>, Integer> tPacketsForBus = sPacketOverheadCounterPerLink.get(tBus);
					HashMap<Class<?>, Integer> tPacketsForBusForIP = sPacketOverheadCounterPerLinkForIP.get(tBus);

					for (Class<?> tPacketType : tPacketsForBus.keySet()){
						Integer tCounter = tPacketsForBus.get(tPacketType);
						Integer tCounterForIP = (tPacketsForBusForIP != null ? tPacketsForBusForIP.get(tPacketType) : null);

						double tDataRate = ((double)Math.round(100 * (double)tCounter / tPeriod)) / 100;
						DecimalFormat tFormat = new DecimalFormat("0.#");
						String tDataRateStr = tFormat.format(tDataRate);
						
						String tDataRateStrForIP = "";
						if(tCounterForIP != null){
							double tDataRateForIP = ((double)Math.round(100 * (double)tCounterForIP / tPeriod)) / 100;
							DecimalFormat tFormatForIP = new DecimalFormat("0.#");
							tDataRateStrForIP = tFormatForIP.format(tDataRateForIP);
						}
						
						Logging.warn(tBus, "   .." + tPacketType.getSimpleName() + ": " + tCounter + " bytes, " + tDataRateStr + " bytes/s, ## for IP: " + tCounterForIP + " bytes, " + tDataRateStrForIP + " bytes/s");
					}
				}
			}
		}				
	}
	
	/**
	 * Logs the values of accounted packets per bus and packet type
	 */
	public static void logPacketsPerLink()
	{
		synchronized (sPacketCounterPerLink) {
			for (Bus tBus: sPacketCounterPerLink.keySet()){
				Logging.warn(tBus, "PACKETS:..");
				HashMap<Class<?>, Integer> tPacketsForBus = sPacketCounterPerLink.get(tBus);
				for (Class<?> tPacketType : tPacketsForBus.keySet()){
					Integer tCounter = tPacketsForBus.get(tPacketType);
					Logging.warn(tBus, "   .." + tPacketType.getSimpleName() + ": " + tCounter);
				}
			}
		}				
	}
	
	/**
	 * Logs the values of accounted packets per packet type and bus
	 */
	public static void logPacketsPerType()
	{
		HashMap<Class<?>, HashMap<Bus, Integer>> tDB = new HashMap<Class<?>, HashMap<Bus,Integer>>();
		
		synchronized (sPacketCounterPerLink) {
			for (Bus tBus: sPacketCounterPerLink.keySet()){
				HashMap<Class<?>, Integer> tPacketsForBus = sPacketCounterPerLink.get(tBus);
				for (Class<?> tPacketType : tPacketsForBus.keySet()){
					Integer tCounter = tPacketsForBus.get(tPacketType);
					
					HashMap<Bus, Integer> tDBCounterPerBus = tDB.get(tPacketType);
					if(tDBCounterPerBus == null){
						tDBCounterPerBus = new HashMap<Bus, Integer>();
					}
					
					Integer tDBPacketCount = tDBCounterPerBus.get(tPacketType);
					if(tDBPacketCount == null){
						tDBPacketCount = new Integer(0);
					}		
					tDBPacketCount += tCounter;

					tDBCounterPerBus.put(tBus, tDBPacketCount);
					
					tDB.put(tPacketType, tDBCounterPerBus);
				}
			}
		}
		
		for (Class<?> tPacketType: tDB.keySet()){
			String tPacketTypeStr = tPacketType.getSimpleName();
			String tPacketTypeStrSpace = "";
			for(int i = 1; i + tPacketTypeStr.length() < 30; i++){
				tPacketTypeStrSpace += " ";
			}
			tPacketTypeStr += tPacketTypeStrSpace;
			
			Logging.warn(tPacketTypeStr, "..PACKETS:");
			HashMap<Bus, Integer> tPacketsForType = tDB.get(tPacketType);
			for (Bus tBus : tPacketsForType.keySet()){
				Integer tCounter = tPacketsForType.get(tBus);
				Logging.warn(tPacketTypeStr, "   .." + tBus + ": " + tCounter);
			}
		}
	}

	
	/**
	 * Reset the AnnounceCoordinator handling.
	 * This function is not part of the concept. It is only useful for debugging purposes and user control. 
	 */
	public void resetAnnounceCoordinatorMechanism()
	{
		if(!GUI_USER_CTRL_COORDINATOR_ANNOUNCEMENTS){
			Logging.log(this, "##### Reseting AnnounceCoordinator mechanism");
			GUI_USER_CTRL_COORDINATOR_ANNOUNCEMENTS = true;
			double tTimeWithFixedHierarchyDataThreshold = 2 * HRMConfig.Hierarchy.COORDINATOR_ANNOUNCEMENTS_INTERVAL + 1.0 /* avoid that we hit the timer */; 
			sNextCheckForDeprecatedCoordinatorProxies = getSimulationTime() + tTimeWithFixedHierarchyDataThreshold;
			eventHierarchyDataChanged();
		}else{
			// nothing to reset, everything is still online
		}
	}

	/**
	 * Returns the local instance of the hierarchical routing service
	 * 
	 * @return hierarchical routing service of this entity
	 */
	public HRMRoutingService getHRS()
	{
		return mHierarchicalRoutingService;
	}
	
	/**
	 * Returns the local physical node object.
	 * 
	 * @return the physical node running this coordinator
	 */
	public Node getNode()
	{
		return mNode;
	}
	
	/**
	 * Return the actual GUI name description of the physical node;
     * However, this function should only be used for debug outputs, e.g., GUI outputs.
     * 
	 * @return the GUI name
	 */
	@SuppressWarnings("deprecation")
	public String getNodeGUIName()
	{
		return mNode.getName();
	}	

	/**
	 * Notifies the GUI about essential updates within the HRM system
	 * 
	 * @param pReason the reason for this notification
	 */
	public void notifyGUI(Object pReason)
	{
		if (HRMConfig.DebugOutput.GUI_SHOW_NOTIFICATIONS){
			Logging.log(this, "Got notification with argument " + pReason);
		}
		
		mGUIInformer.notifyObservers(pReason);
	}

	/**
	 * Notifies the HRGViewer about essential updates within the HRG graph
	 * 
	 * @param pReason the reason for this notification
	 */
	private void notifyHRGGUI(Object pReason)
	{
		if (HRMConfig.DebugOutput.GUI_SHOW_NOTIFICATIONS){
			Logging.log(this, "Got HRG notification with argument " + pReason);
		}
		
		mHRGGUIInformer.notifyObservers(pReason);
	}

	/**
	 * Registers a GUI for being notified about HRMController internal changes. 
	 */
	public void registerGUI(Observer pGUI)
	{
		if (HRMConfig.DebugOutput.GUI_SHOW_NOTIFICATIONS){
			Logging.log(this, "Registering GUI " + pGUI);
		}
		mGUIInformer.addObserver(pGUI);
	}
	
	/**
	 * Registers a HRG-GUI for being notified about HRG internal changes. 
	 */
	public void registerHRGGUI(Observer pHRGGUI)
	{
		if (HRMConfig.DebugOutput.GUI_SHOW_NOTIFICATIONS){
			Logging.log(this, "Registering HRG-GUI " + pHRGGUI);
		}
		mHRGGUIInformer.addObserver(pHRGGUI);
	}

	/**
	 * Unregisters a GUI for being notified about HRMController internal changes. 
	 */
	public void unregisterGUI(Observer pGUI)
	{
		if (HRMConfig.DebugOutput.GUI_SHOW_NOTIFICATIONS){
			Logging.log(this, "Unregistering GUI " + pGUI);
		}
		mGUIInformer.deleteObserver(pGUI);
	}

	/**
	 * Unregisters a HRG-GUI for being notified about HRG internal changes. 
	 */
	public void unregisterHRGGUI(Observer pHRGGUI)
	{
		if (HRMConfig.DebugOutput.GUI_SHOW_NOTIFICATIONS){
			Logging.log(this, "Unregistering HRG-GUI " + pHRGGUI);
		}
		mHRGGUIInformer.deleteObserver(pHRGGUI);
	}

	/**
	 * Stores per packet type the amount of packets, which were actually sent to the network 
	 */
	private HashMap<Class<?>, Integer> mSentNetworkPackets = new HashMap<Class<?>, Integer>();
	
	/**
	 * Accounts a sent packet
	 * 
	 * @param pPacket the actual packet
	 */
	public void accountSentPacket(Serializable pPacket)
	{
		// the HRM message
		SignalingMessageHrm tHRMMessage = null;
		
		// the reference packet type for which we account
		Class<?> tRefPacketType = null;

		/**
		 * 0.) AnnouncePhysicalEndPoint
		 */
		if(pPacket instanceof AnnouncePhysicalEndPoint){
			AnnouncePhysicalEndPoint tAnnouncePhysicalEndPoint = (AnnouncePhysicalEndPoint)pPacket;	 
			
			// get the reference packet type for which we account
			tRefPacketType = tAnnouncePhysicalEndPoint.getClass();
		}
		
		/**
		 * 1.) Basic signaling message of HRM
		 */
		if(pPacket instanceof SignalingMessageHrm){
			// get the encapsulated HRM message
			tHRMMessage = (SignalingMessageHrm) pPacket;			

			// get the reference packet type for which we account
			tRefPacketType = tHRMMessage.getClass();
		}
		
		/**
		 * 2.) Encapsulated signaling message of HRM between two HRM entities
		 */
		if(pPacket instanceof MultiplexHeader){
			// get a reference to the multiplex header
			MultiplexHeader tMultiplexHeader = (MultiplexHeader)pPacket;
			
			// get the encapsulated HRM message
			tHRMMessage = tMultiplexHeader.getPayload();

			// get the reference packet type for which we account
			tRefPacketType = tHRMMessage.getClass();
		}

		if(tRefPacketType != null){
			synchronized (mSentNetworkPackets) {
				Integer tSentPacketsOfThisType = new Integer(0);
				if(mSentNetworkPackets.containsKey(tRefPacketType)){
					tSentPacketsOfThisType = mSentNetworkPackets.get(tRefPacketType);
				}
				tSentPacketsOfThisType++;
				mSentNetworkPackets.put(tRefPacketType, tSentPacketsOfThisType);
			}
		}else{
			Logging.err(this, "Cannot account unsupported packet type: " + pPacket);
		}
	}
	
	/**
	 * Returns the number of packets which were actually sent to the network
	 * 
	 * @param pClass the reference message class
	 * 
	 * @return number of packets
	 */
	public int sentPackets(Class<?> pClass)
	{
		int tResult = 0;
		
		synchronized (mSentNetworkPackets) {
			if(mSentNetworkPackets.containsKey(pClass)){
				tResult = mSentNetworkPackets.get(pClass);
			}
		}
		
		return tResult;
	}

	/**
	 * Registers a coordinator proxy at the local database.
	 * 
	 * @param pCoordinatorProxy the coordinator proxy for a defined coordinator
	 */
	public synchronized void registerCoordinatorProxy(CoordinatorProxy pCoordinatorProxy)
	{
		Logging.log(this, "Registering coordinator proxy " + pCoordinatorProxy + " at level " + pCoordinatorProxy.getHierarchyLevel().getValue());

		synchronized (mLocalCoordinatorProxies) {
			if(!mLocalCoordinatorProxies.contains(pCoordinatorProxy)){
				// register as known coordinator proxy
				mLocalCoordinatorProxies.add(pCoordinatorProxy);

				// increase hierarchy node priority
				increaseHierarchyNodePriority_KnownCoordinator(pCoordinatorProxy);
			}else{
				Logging.warn(this, "registerCoordinatorProxy() detected duplicate entry: " + pCoordinatorProxy);
			}
		}

		// reset possible comm. channel timeouts
		informInferiorCoordinatorsAboutNewCoordinatorProxy(pCoordinatorProxy);
		
		// updates the GUI decoration for this node
		updateGUINodeDecoration();
		
		// register the coordinator prxy in the local ARG
		registerNodeARG(pCoordinatorProxy);

		// it's time to update the GUI
		notifyGUI(pCoordinatorProxy);
	}

	/**
	 * Unregisters a coordinator proxy from the local database.
	 * 
	 * @param pCoordinatorProxy the coordinator proxy for a defined coordinator
	 * @param pCause the cause for this call
	 */
	public synchronized void unregisterCoordinatorProxy(CoordinatorProxy pCoordinatorProxy, String pCause)
	{
		Logging.log(this, "Unregistering coordinator proxy " + pCoordinatorProxy + " on level " + pCoordinatorProxy.getHierarchyLevel().getValue() + ", cause=" + pCause);

		synchronized (mLocalCoordinatorProxies) {
			if(mLocalCoordinatorProxies.contains(pCoordinatorProxy)){
				HierarchyLevel tSuperiorClusterLevel = pCoordinatorProxy.getHierarchyLevel().inc();
				
				// unregister as known coordinator proxy
				mLocalCoordinatorProxies.remove(pCoordinatorProxy);

				// update local hierarchy
				mProcessorThread.eventUpdateCoordinatorsAboutLostRemoteCoordinator(pCoordinatorProxy);
				
				// increase hierarchy node priority
				decreaseHierarchyNodePriority_KnownCoordinator(pCoordinatorProxy);
				
				Logging.log(this, "     ..restarting clustering at hierarchy level: " + tSuperiorClusterLevel.getValue());
				cluster(pCoordinatorProxy, tSuperiorClusterLevel);
				Logging.log(this, "     ..re-clustering triggered");
			}else{
				Logging.warn(this, "unregisterCoordinatorProxy() cannot delete unknown CoordinatorProxy: " + pCoordinatorProxy + ", distance=" + pCoordinatorProxy.getDistance() + ", known list contains:");
				for(CoordinatorProxy tCoordinatorProxy : mLocalCoordinatorProxies){
					Logging.warn(this,  "   .." + tCoordinatorProxy);
				}
				
			}
		}			
		
		// updates the GUI decoration for this node
		updateGUINodeDecoration();
		
		// register the coordinator prxy in the local ARG
		unregisterNodeARG(pCoordinatorProxy);

		// it's time to update the GUI
		notifyGUI(pCoordinatorProxy);
	}

	/**
	 * Got information about a new remote coordinator. 
	 * 	-> inform local inferior coordinators about this and reset possible comm. channel timeouts
	 * 
	 * @param pNewCoordinatorProxy the proxy of the remote coordinator
	 */
	public synchronized void informInferiorCoordinatorsAboutNewCoordinatorProxy(CoordinatorProxy pNewCoordinatorProxy)
	{
		//Logging.warn(this, "informInferiorCoordinatorsAboutNewCoordinatorProxy() for: " + pNewCoordinatorProxy);
		
		synchronized (mLocalCoordinators) {
			synchronized (mLocalCoordinatorProxies) {
				LinkedList<Coordinator> tCoordinators = getAllCoordinators(pNewCoordinatorProxy.getHierarchyLevel().dec().getValue());
				for(Coordinator tCoordinator : tCoordinators){
					//Logging.warn(this, "detectAndInformInferiorCoordinatorsAboutLostSuperiorCoordinator() - checking if " + tCoordinator + "[coordID=" + tCoordinator.superiorCoordinatorID() + "] is inferior coordinator of " + pLostCoordinatorProxy);
					LinkedList<ComChannel> tChannelsToSuperiorClusters = tCoordinator.getClusterMembershipComChannels();
					for (ComChannel tChannelToSuperiorCluster : tChannelsToSuperiorClusters){
						/**
						 * Does the channel have a timeout?
						 */
						if(tChannelToSuperiorCluster.getTimeout() != 0){
							//Logging.warn(this, "   ..found timeout for channel: " + tChannelToSuperiorCluster);
							if(tChannelToSuperiorCluster.getRemoteClusterName().getClusterID() != null){
								if (tChannelToSuperiorCluster.getRemoteClusterName().getClusterID().equals(pNewCoordinatorProxy.getClusterID())){
									if(HRMConfig.DebugOutput.SHOW_CLUSTERING_STEPS){
										Logging.warn(this, "informInferiorCoordinatorsAboutNewCoordinatorProxy() resets timeout of channel: " + tChannelToSuperiorCluster);
									}
									tChannelToSuperiorCluster.resetTimeout("informInferiorCoordinatorsAboutNewCoordinatorProxy(): " + pNewCoordinatorProxy.toString());
								}
							}							
						}
					}
				}
			}
		}
	}
	
	/**
	 * Detect and inform local coordinators about losing their superior coordinator
	 * 
	 * @param pCoordinatorProxy the lost coordinator (proxy)
	 */
	public synchronized void detectAndInformInferiorCoordinatorsAboutLostCoordinatorProxy(CoordinatorProxy pLostCoordinatorProxy)
	{
		if(HRMConfig.DebugOutput.SHOW_CLUSTERING_STEPS){
			Logging.warn(this, "detectAndInformInferiorCoordinatorsAboutLostCoordinatorProxy() for: " + pLostCoordinatorProxy);
		}
		
		if(HRMConfig.Measurement.VALIDATE_RESULTS){
			synchronized (sRegisteredHRMControllers) {
				for(HRMController tHRMController : sRegisteredHRMControllers){
					Coordinator tCoordinator = tHRMController.getCoordinatorByID(pLostCoordinatorProxy.getCoordinatorID());
					if(tCoordinator != null){
						if(tCoordinator.isThisEntityValid()){
							Logging.err(this, "FALSE-POSITIVE? for detectAndInformInferiorCoordinatorsAboutLostCoordinatorProxy(): " + pLostCoordinatorProxy);
						}
					}
				}
			}
		}

		/**
		 * TODO: the following works until a hierarchy height of 3. if more than 3 levels are used, another keep-alive mechanism is needed here in order to be able to detect invalid superior clusters
		 */
		
		synchronized (mLocalCoordinators) {
			synchronized (mLocalCoordinatorProxies) {
				/**
				 * search if still one coordinator at this remote node is known
				 */ 
				int tKnownRemainingRemoteCoordinatorsAtThisNodeAndLevel = 0;
				LinkedList<CoordinatorProxy> tCoordinatorProxies = getAllCoordinatorProxies(pLostCoordinatorProxy.getHierarchyLevel().getValue());
				for(CoordinatorProxy tCoordinatorProxy : tCoordinatorProxies){
					//Logging.warn(this, "detectAndInformInferiorCoordinatorsAboutLostSuperiorCoordinator() - checking if " + tCoordinator + "[coordID=" + tCoordinator.superiorCoordinatorID() + "] is inferior coordinator of " + pLostCoordinatorProxy);
					if (tCoordinatorProxy.getCoordinatorNodeL2Address().equals(pLostCoordinatorProxy.getCoordinatorNodeL2Address())){
						tKnownRemainingRemoteCoordinatorsAtThisNodeAndLevel++;
					}
				}
				
				/**
				 * react ONLY if this is the last known remote coordinator for this remote node
				 */
				if(tKnownRemainingRemoteCoordinatorsAtThisNodeAndLevel == 0){
					/**
					 * If a remote coordinator on hierarchy level 1 is lost and it is a superior coordinator of this node, all local coordinators on hierarchy level 0 have lost their superior coordinator
					 *		-> trigger timeout for the comm. channel  
					 */
					if(pLostCoordinatorProxy.getHierarchyLevel().isHigherLevel()){
						LinkedList<Coordinator> tCoordinators = getAllCoordinators(pLostCoordinatorProxy.getHierarchyLevel().dec().getValue());
						for(Coordinator tCoordinator : tCoordinators){
							//Logging.warn(this, "detectAndInformInferiorCoordinatorsAboutLostSuperiorCoordinator() - checking if " + tCoordinator + "[coordID=" + tCoordinator.superiorCoordinatorID() + "] is inferior coordinator of " + pLostCoordinatorProxy);
							if((tCoordinator.superiorCoordinatorComChannel() != null) && (tCoordinator.superiorCoordinatorComChannel().getRemoteClusterName() != null)){
								if (tCoordinator.superiorCoordinatorComChannel().getRemoteClusterName().getClusterID() == pLostCoordinatorProxy.getClusterID()){
									if(HRMConfig.DebugOutput.SHOW_CLUSTERING_STEPS){
										Logging.warn(this, "   ..setting timeout for com. channel (to sup. coord.): " + tCoordinator.superiorCoordinatorComChannel());
									}
									tCoordinator.superiorCoordinatorComChannel().setTimeout("detectAndInformInferiorCoordinatorsAboutLostCoordinatorProxy()_1 for: " + pLostCoordinatorProxy.toString());
	
									//								Logging.err(this, "#### Active superior coordinator invalid " + pLostCoordinatorProxy + " for active local coordinator: " + tCoordinator);
	//								Logging.err(this, "   ..knowing these remote coordinators:");
	//								for(CoordinatorProxy tProxy : mLocalCoordinatorProxies){
	//									Logging.err(this, "     .." + tProxy);	
	//								}
	//								tCoordinator.eventSuperiorCoordinatorInvalid();						
								}
							}
						}
					}
		
					/**
					 * If a remote coordinator on level x is lost and no other remote coordinator from this node is known, the superior remote cluster on level (x + 1) might be unreachable anymore
					 *		-> trigger timeout for all comm. channel towards the node, where the former coordinator was located  
					 */
					LinkedList<Coordinator> tCoordinators = getAllCoordinators();
					for(Coordinator tCoordinator : tCoordinators){
						//Logging.warn(this, "detectAndInformInferiorCoordinatorsAboutLostSuperiorCoordinator() - checking if " + tCoordinator + "[coordID=" + tCoordinator.superiorCoordinatorID() + "] is inferior coordinator of " + pLostCoordinatorProxy);
						LinkedList<ComChannel> tChannelsToSuperiorClusters = tCoordinator.getClusterMembershipComChannels();
						for (ComChannel tChannelToSuperiorCluster : tChannelsToSuperiorClusters){
							if(tChannelToSuperiorCluster.getPeerL2Address() != null){
								if (tChannelToSuperiorCluster.getPeerL2Address().equals(pLostCoordinatorProxy.getCoordinatorNodeL2Address())){
									if(HRMConfig.DebugOutput.SHOW_CLUSTERING_STEPS){
										Logging.warn(this, "   ..setting timeout for com. channel (to sup. cluster): " + tChannelToSuperiorCluster);
									}
									tChannelToSuperiorCluster.setTimeout("detectAndInformInferiorCoordinatorsAboutLostCoordinatorProxy()_2 for: " + pLostCoordinatorProxy.toString());
	
	//								CoordinatorAsClusterMember tClusterMembership = (CoordinatorAsClusterMember)tChannelToSuperiorCluster.getParent();
	//								Logging.err(this, "#### Remote superior cluster invalid (" + pLostCoordinatorProxy + ") for active local coordinator: " + tClusterMembership);
	//								Logging.err(this, "   ..knowing these remote coordinators:");
	//								for(CoordinatorProxy tProxy : mLocalCoordinatorProxies){
	//									Logging.err(this, "     .." + tProxy);	
	//								}
									//tClusterMembership.eventCoordinatorAsClusterMemberRoleInvalid();						
								}
							}
						}
					}

					/**
					 * If a remote coordinator on level x is lost and no other remote coordinator from this node is known, a superior local cluster on level (x + 1) might have lost its cluster member
					 *		-> trigger timeout for all comm. channel towards the node, where the former coordinator was located  
					 */
					LinkedList<Cluster> tClusters = getAllClusters();
					for(Cluster tCluster : tClusters){
						if(tCluster.getHierarchyLevel().isHigherLevel()){
							//Logging.warn(this, "detectAndInformInferiorCoordinatorsAboutLostSuperiorCoordinator() - checking if " + tCoordinator + "[coordID=" + tCoordinator.superiorCoordinatorID() + "] is inferior coordinator of " + pLostCoordinatorProxy);
							LinkedList<ComChannel> tChannelsToInferiorClusterMembers = tCluster.getComChannels();
							for (ComChannel tChannelToInferiorClusterMember : tChannelsToInferiorClusterMembers){
								if(tChannelToInferiorClusterMember.getPeerL2Address() != null){
									if (tChannelToInferiorClusterMember.getPeerL2Address().equals(pLostCoordinatorProxy.getCoordinatorNodeL2Address())){
										if(HRMConfig.DebugOutput.SHOW_CLUSTERING_STEPS){
											Logging.warn(this, "   ..setting timeout for com. channel (to sup. cluster): " + tChannelToInferiorClusterMember);
										}
										tChannelToInferiorClusterMember.setTimeout("detectAndInformInferiorCoordinatorsAboutLostCoordinatorProxy()_3 for: " + pLostCoordinatorProxy.toString());
		
		//								CoordinatorAsClusterMember tClusterMembership = (CoordinatorAsClusterMember)tChannelToSuperiorCluster.getParent();
		//								Logging.err(this, "#### Remote superior cluster invalid (" + pLostCoordinatorProxy + ") for active local coordinator: " + tClusterMembership);
		//								Logging.err(this, "   ..knowing these remote coordinators:");
		//								for(CoordinatorProxy tProxy : mLocalCoordinatorProxies){
		//									Logging.err(this, "     .." + tProxy);	
		//								}
										//tClusterMembership.eventCoordinatorAsClusterMemberRoleInvalid();
									}
								}
							}
						}else{
							// base level 0 -> such cases are detected based on direct neighborhood probing
						}
					}
				}
			}
		}
	}

	/**
	 * Registers a coordinator at the local database.
	 * 
	 * @param pCoordinator the coordinator for a defined cluster
	 */
	public synchronized void registerCoordinator(Coordinator pCoordinator)
	{
		Logging.log(this, "Registering coordinator " + pCoordinator + " at level " + pCoordinator.getHierarchyLevel().getValue());

		Coordinator tFoundAnInferiorCoordinator = getCoordinator(pCoordinator.getHierarchyLevel().getValue() - 1);
		
		/**
		 * Check if the hierarchy is continuous
		 */
		if((!pCoordinator.getHierarchyLevel().isBaseLevel()) && (tFoundAnInferiorCoordinator == null)){
			Logging.warn(this, "Hierarchy is temporary non continuous, detected an error in the Matrix or is this only a temporary issue!?");
			Logging.warn(this, "    ..registered a coordinator at hierarchy level: " + pCoordinator.getHierarchyLevel().getValue() + " and haven't found a coordinator at level: " + (pCoordinator.getHierarchyLevel().getValue() - 1));
		}
			
		synchronized (mLocalCoordinators) {
			if(!mLocalCoordinators.contains(pCoordinator)){
				// register as known coordinator
				mLocalCoordinators.add(pCoordinator);

				synchronized (sRegisteredCoordinatorsCounter) {
					sRegisteredCoordinators++;
					
					Integer tCounter = sRegisteredCoordinatorsCounter.get(pCoordinator.getHierarchyLevel().getValue());
					if(tCounter == null){
						tCounter = new Integer(1);
					}else{
						tCounter++;
					}
					sRegisteredCoordinatorsCounter.put(pCoordinator.getHierarchyLevel().getValue(), tCounter);
				}

				// increase hierarchy node priority
				increaseHierarchyNodePriority_KnownCoordinator(pCoordinator);
			}else{
				Logging.warn(this, "registerCoordinator() detected duplicate entry: " + pCoordinator);
			}

		}
		
		// updates the GUI decoration for this node
		updateGUINodeDecoration();
		
		// register the coordinator in the local ARG
		registerNodeARG(pCoordinator);
		registerLinkARG(pCoordinator, pCoordinator.getCluster(), new AbstractRoutingGraphLink(AbstractRoutingGraphLink.LinkType.OBJECT_REF));

		// it's time to update the GUI
		notifyGUI(pCoordinator);
	}
	
	/**
	 * Unregisters a coordinator from the internal database.
	 * 
	 * @param pCoordinator the coordinator which should be unregistered
	 */
	public synchronized void unregisterCoordinator(Coordinator pCoordinator)
	{
		Logging.log(this, "Unregistering coordinator " + pCoordinator + " at level " + pCoordinator.getHierarchyLevel().getValue());

		synchronized (mLocalCoordinators) {
			if(mLocalCoordinators.contains(pCoordinator)){
				// unregister as known coordinator 
				mLocalCoordinators.remove(pCoordinator);

				synchronized (sRegisteredCoordinatorsCounter) {
					Integer tCounter = sRegisteredCoordinatorsCounter.get(pCoordinator.getHierarchyLevel().getValue());
					if(tCounter != null){
						tCounter--;
						sRegisteredCoordinatorsCounter.put(pCoordinator.getHierarchyLevel().getValue(), tCounter);
					}else{
						Logging.err(this, "Found an invalid counter about registered coordinators on hierarchy level: " + pCoordinator.getHierarchyLevel().getValue());
					}

					sUnregisteredCoordinators++;
				}

				// increase hierarchy node priority
				decreaseHierarchyNodePriority_KnownCoordinator(pCoordinator);
			}else{
				Logging.err(this, "unregisterCoordinator() cannot delete unknown Coordinator: " + pCoordinator + ", known list contains:");
				for(Coordinator tCoordinator : mLocalCoordinators){
					Logging.err(this,  "   .." + tCoordinator);
				}
				
			}

			synchronized (mFormerLocalCoordinatorIDs) {
				if(!mFormerLocalCoordinatorIDs.contains(pCoordinator.getGUICoordinatorID())){
					mFormerLocalCoordinatorIDs.add(pCoordinator.getGUICoordinatorID());
				}
			}
		}

		// updates the GUI decoration for this node
		updateGUINodeDecoration();
		
		// unregister from the ARG
		unregisterNodeARG(pCoordinator);

		// it's time to update the GUI
		notifyGUI(pCoordinator);
	}
	
	/**
	 * Registers an HRMID at local database
	 * 
	 * @param pEntity the entity for which the HRMID should be registered
	 * @param pCause the cause for the registration
	 */
	private void registerHRMID(ControlEntity pEntity, String pCause)
	{
		/**
		 * Get the new HRMID
		 */
		HRMID tHRMID = pEntity.getHRMID();
		
		if((tHRMID != null) && (!tHRMID.isZero())){
			registerHRMID(pEntity, tHRMID, pCause);
		}
	}
	
	/**
	 * Registers an HRMID at local database
	 * 
	 * @param pEntity the entity for which the HRMID should be registered
	 * @param pHRMID the new HRMID
	 * @param pCause the cause for the registration
	 */
	@SuppressWarnings("unchecked")
	public void registerHRMID(ControlEntity pEntity, HRMID pHRMID, String pCause)
	{
		/**
		 * Some validations
		 */
		if(pHRMID != null){
			// ignore "0.0.0"
			if(!pHRMID.isZero()){
				/**
				 * Register the HRMID
				 */
				synchronized(mRegisteredOwnHRMIDs){
					if (!mRegisteredOwnHRMIDs.contains(pHRMID)){
						/**
						 * Update the local address DB with the given HRMID
						 */
						if(!pHRMID.isClusterAddress()){
							/**
							 * Register a local loopback route for the new address 
							 */
							// register a route to the cluster member as addressable target
							addHRMRoute(RoutingEntry.createLocalhostEntry(pHRMID, pCause + ", " + this + "::registerHRMID()"));

							/**
							 * Update the DNS
							 */
							// register the HRMID in the hierarchical DNS for the local router
							HierarchicalNameMappingService<HRMID> tNMS = null;
							try {
								tNMS = (HierarchicalNameMappingService) HierarchicalNameMappingService.getGlobalNameMappingService(mAS.getSimulation());
							} catch (RuntimeException tExc) {
								HierarchicalNameMappingService.createGlobalNameMappingService(getNode().getAS().getSimulation());
							}				
							// get the local router's human readable name (= DNS name)
							Name tLocalRouterName = getNodeName();				
							// register HRMID for the given DNS name
							Logging.log(this, "Registering NMS entry: " + tLocalRouterName + " => " + pHRMID);
							tNMS.registerName(tLocalRouterName, pHRMID, NamingLevel.NAMES);				
							// give some debug output about the current DNS state
							String tString = new String();
							for(NameMappingEntry<HRMID> tEntry : tNMS.getAddresses(tLocalRouterName)) {
								if (!tString.isEmpty()){
									tString += ", ";
								}
								tString += tEntry;
							}
							Logging.log(this, "HRM router " + tLocalRouterName + " is now known under: " + tString);
						}
						
						/**
						 * Trigger: addressing data changed
						 */
						eventAddressingDataChanged();
					}else{
						if (HRMConfig.DebugOutput.GUI_SHOW_ADDRESS_DISTRIBUTION){
							Logging.warn(this, "Found a HRMID duplicate for " + pHRMID.toString() + ", additional registration is triggered by " + pEntity);
						}
					}

					/**
					 * Add the HRMID
					 */
					if (HRMConfig.DebugOutput.GUI_HRMID_UPDATES){
						Logging.log(this, "Adding the HRMID to: " + pHRMID.toString() + " for: " + pEntity);
					}
					// register the new HRMID as local one -> allow duplicates here because two local entities might register the same HRMID and afterwards one of them unregisters its HRMID -> in case one HRMID registration remains!
					mRegisteredOwnHRMIDs.add(pHRMID);
					if(HRMConfig.DebugOutput.ALLOW_MEMORY_CONSUMING_TRACK_NODE_HRMIDIDS){
						mDescriptionHRMIDUpdates += "\n + " + pHRMID.toString() + " <== " + pEntity + ", cause=" + pCause;
					}

					/**
					 * tell L0 clusters our new HRMIDs
					 */
					if(!pHRMID.isClusterAddress()){
						distributeLocalL0HRMIDsInL0Clusters();
					}
					
					/**
					 * Update the GUI
					 */
					// updates the GUI decoration for this node
					updateGUINodeDecoration();
					// it's time to update the GUI
					notifyGUI(pEntity);
				}
			}else{
				throw new RuntimeException(this + "registerHRMID() got a zero HRMID " + pHRMID.toString() + " for: " + pEntity);
			}
		}else{
			Logging.err(this, "registerHRMID() got an invalid HRMID for: " + pEntity);
		}
	}
	
	/**
	 * Unregisters an HRMID at local database
	 * 
	 * @param pEntity the entity for which the HRMID should be registered
	 * @param pOldHRMID the old HRMID which should be unregistered
	 * @param pCause the cause for this call
	 */
	public void unregisterHRMID(ControlEntity pEntity, HRMID pOldHRMID, String pCause)
	{
		/**
		 * Some validations
		 */
		if(pOldHRMID != null){
			// ignore "0.0.0"
			if(!pOldHRMID.isZero()){
				/**
				 * Unregister the HRMID
				 */
				synchronized(mRegisteredOwnHRMIDs){

					/**
					 * Remove the HRMID
					 */
					if (HRMConfig.DebugOutput.GUI_HRMID_UPDATES){
						Logging.log(this, "Revoking the HRMID: " + pOldHRMID.toString() + " of: " + pEntity);
					}
					// unregister the HRMID as local one
					mRegisteredOwnHRMIDs.remove(pOldHRMID);
					if(HRMConfig.DebugOutput.ALLOW_MEMORY_CONSUMING_TRACK_NODE_HRMIDIDS){
						mDescriptionHRMIDUpdates += "\n - " + pOldHRMID.toString() + " <== " + pEntity + ", cause=" + pCause;
					}
					
					if (!mRegisteredOwnHRMIDs.contains(pOldHRMID)){
						/**
						 * Update the local address DB with the given HRMID
						 */
						if(!pOldHRMID.isClusterAddress()){
							/**
							 * Unregister the local loopback route for the address 
							 */
							// unregister a route to the cluster member as addressable target
							delHRMRoute(RoutingEntry.createLocalhostEntry(pOldHRMID, pCause + ", " + this + "::unregisterHRMID()"));
			
							/**
							 * Update the DNS
							 */
							// register the HRMID in the hierarchical DNS for the local router
							HierarchicalNameMappingService<HRMID> tNMS = null;
							try {
								tNMS = (HierarchicalNameMappingService) HierarchicalNameMappingService.getGlobalNameMappingService(mAS.getSimulation());
							} catch (RuntimeException tExc) {
								HierarchicalNameMappingService.createGlobalNameMappingService(getNode().getAS().getSimulation());
							}				
							// get the local router's human readable name (= DNS name)
							Name tLocalRouterName = getNodeName();				
							// register HRMID for the given DNS name
							Logging.log(this, "Unregistering NMS entry: " + tLocalRouterName + " => " + pOldHRMID);
							tNMS.unregisterName(tLocalRouterName, pOldHRMID);				
							// give some debug output about the current DNS state
							String tString = new String();
							for(NameMappingEntry<HRMID> tEntry : tNMS.getAddresses(tLocalRouterName)) {
								if (!tString.isEmpty()){
									tString += ", ";
								}
								tString += tEntry;
							}
							Logging.log(this, "HRM router " + tLocalRouterName + " is now known under: " + tString);
						}
					}else{
						if (HRMConfig.DebugOutput.GUI_SHOW_ADDRESS_DISTRIBUTION){
							Logging.warn(this, "Found duplicated HRMID " + pOldHRMID.toString() + ", an unregistration is triggered by " + pEntity);
						}
					}

					/**
					 * tell L0 clusters our new HRMIDs
					 */
					if(!pOldHRMID.isClusterAddress()){
						distributeLocalL0HRMIDsInL0Clusters();
					}

					/**
					 * Update the GUI
					 */
					// updates the GUI decoration for this node
					updateGUINodeDecoration();
					// it's time to update the GUI
					notifyGUI(pEntity);
				}
			}else{
				throw new RuntimeException(this + "unregisterHRMID() got a zero HRMID " + pOldHRMID.toString() + " for: " + pEntity);
			}
		}else{
			Logging.err(this, "unregisterHRMID() got an invalid HRMID for: " + pEntity);
		}
	}
	
	/**
	 * Distributes our new set of local L0 HRMIDs within all known L0 clusters
	 */
	private void distributeLocalL0HRMIDsInL0Clusters()
	{
		LinkedList<Cluster> tL0Clusters = getAllClusters(0);
		for(Cluster tL0Cluster : tL0Clusters){
			tL0Cluster.distributeAnnounceHRMIDs();
		}
	}

	/**
	 * Updates the registered HRMID for a defined coordinator.
	 * 
	 * @param pCluster the cluster whose HRMID is updated
	 * @param pOldHRMID the old HRMID which should be unregistered
	 */
	private int mCallsUpdateCoordinatorAddress = 0;
	public void updateCoordinatorAddress(Coordinator pCoordinator, HRMID pOldHRMID)
	{
		mCallsUpdateCoordinatorAddress++;
		
		HRMID tHRMID = pCoordinator.getHRMID();
		/**
		 * Unregister old
		 */
		if((pOldHRMID != null) && (!pOldHRMID.isZero())){
			unregisterHRMID(pCoordinator, pOldHRMID, "updateCoordinatorAddress()(" + mCallsUpdateCoordinatorAddress + ") for " + pCoordinator + ", old HRMID=" + pOldHRMID);
		}
		
		/**
		 * Register new
		 */
		Logging.log(this, "Updating address from " + pOldHRMID + " to " + (tHRMID != null ? tHRMID.toString() : "null") + " for Coordinator " + pCoordinator + ", old HRMID=" + pOldHRMID);
		registerHRMID(pCoordinator, "updateCoordinatorAddress()(" + mCallsUpdateCoordinatorAddress + ") for " + pCoordinator);
	}

	/**
	 * Returns if a coordinator ID is a formerly known one.
	 * This function is only used for debugging purposes. It is not part of the HRM concept
	 * The function has to lock this HRMController instance. Otherwise, an unregisterCoordinator might be half-finished.
	 *  
	 * @param pCoordinatorID the coordinator ID
	 * 
	 * @return true or false
	 */
	public synchronized boolean isGUIFormerCoordiantorID(long pCoordinatorID)
	{
		boolean tResult = false;
		
		synchronized (mFormerLocalCoordinatorIDs) {
			tResult = mFormerLocalCoordinatorIDs.contains(pCoordinatorID);	
		}
		
		return tResult;
	}
	
	/**
	 * Revokes a coordinator address
	 * 
	 * @param pCoordinator the coordinator for which the address is revoked
	 * @param pOldHRMID the old HRMID which should be unregistered
	 */
	public void revokeCoordinatorAddress(Coordinator pCoordinator, HRMID pOldHRMID)
	{
		if((pOldHRMID != null) && (!pOldHRMID.isZero())){
			Logging.log(this, "Revoking address " + pOldHRMID.toString() + " for coordinator " + pCoordinator);
	
			unregisterHRMID(pCoordinator, pOldHRMID, "revokeCoordinatorAddress()");
		}
	}

	/**
	 * Updates the decoration of the node (image and label text)
	 */
	private void updateGUINodeDecoration()
	{
		//Logging.log(this, "Updating GUI node decoration");
		
		/**
		 * Set the decoration texts
		 */
		String tActiveHRMInfrastructureText = "";
		for (int i = 0; i < HRMConfig.Hierarchy.HEIGHT; i++){
			LinkedList<Cluster> tClusters = getAllClusters(i);
			for(Cluster tCluster : tClusters){
				if(tCluster.hasLocalCoordinator()){
					if (tActiveHRMInfrastructureText != ""){
						tActiveHRMInfrastructureText += ", ";
					}
					tActiveHRMInfrastructureText += "<" + Long.toString(tCluster.getGUIClusterID()) + ">";
					for(int j = 0; j < tCluster.getHierarchyLevel().getValue(); j++){
						tActiveHRMInfrastructureText += "^";	
					}
				}
			}
		}
		LinkedList<ClusterName> tSuperiorCoordiantors = getAllSuperiorCoordinators();
		for(ClusterName tSuperiorCoordinator : tSuperiorCoordiantors){
			if (tActiveHRMInfrastructureText != ""){
				tActiveHRMInfrastructureText += ", ";
			}
			tActiveHRMInfrastructureText += Long.toString(tSuperiorCoordinator.getGUIClusterID());
			for(int i = 0; i < tSuperiorCoordinator.getHierarchyLevel().getValue(); i++){
				tActiveHRMInfrastructureText += "^";	
			}			
		}
		mDecoratorActiveHRMInfrastructure.setText("- [Active clusters: " + tActiveHRMInfrastructureText + "]");
		String tHierPrio = "";
		for(int i = 1; i < HRMConfig.Hierarchy.HEIGHT; i++){
			if (tHierPrio != ""){
				tHierPrio += ", ";
			}
			synchronized (mNodeHierarchyPriority) {
				tHierPrio += Long.toString(mNodeHierarchyPriority[i]) +"@" + i;
			}
		}
		mDecoratorForNodePriorities.setText(" [Hier.: " + tHierPrio + "/ Conn.: " + Long.toString(getConnectivityNodePriority()) + "]");
		
		String tNodeText = "";
		synchronized (mRegisteredOwnHRMIDs) {
			for (HRMID tHRMID: mRegisteredOwnHRMIDs){
				if (((!tHRMID.isRelativeAddress()) || (HRMConfig.DebugOutput.GUI_SHOW_RELATIVE_ADDRESSES)) && ((!tHRMID.isClusterAddress()) || (HRMConfig.DebugOutput.GUI_SHOW_CLUSTER_ADDRESSES))){
					if (tNodeText != ""){
						tNodeText += ", ";
					}
					tNodeText += tHRMID.toString();
				}
			}			
		}
		mDecoratorForCoordinatorsAndHRMIDs.setText("- " + tNodeText);
		
		String tClustersText = "";
		tClustersText = "";
		LinkedList<ClusterMember> tAllClusterMembers = getAllClusterMembers();
		for (ClusterMember tClusterMember : tAllClusterMembers){
			if (tClustersText != ""){
				tClustersText += ", ";
			}
			
			// is this node the cluster head?
			if (tClusterMember instanceof Cluster){
				Cluster tCluster = (Cluster)tClusterMember;
				if(tCluster.hasLocalCoordinator()){
					tClustersText += "<" + Long.toString(tClusterMember.getGUIClusterID()) + ">";
				}else{
					tClustersText += "(" + Long.toString(tClusterMember.getGUIClusterID()) + ")";
				}
			}else{
				tClustersText += Long.toString(tClusterMember.getGUIClusterID());
			}
			for(int i = 0; i < tClusterMember.getHierarchyLevel().getValue(); i++){
				tClustersText += "^";	
			}			
		}
		mDecoratorForCoordinatorsAndClusters.setText("- clusters: " + tClustersText);
		
		NameMappingService tNMS = null;
		try {
			tNMS = HierarchicalNameMappingService.getGlobalNameMappingService(mNode.getAS().getSimulation());
		} catch (RuntimeException tExc) {
			tNMS = HierarchicalNameMappingService.createGlobalNameMappingService(mNode.getAS().getSimulation());
		}
		String tRegisterNMSEntriesText = "";
		try {
			for(NameMappingEntry<?> tNMSEntry : tNMS.getAddresses(getNodeName())) {
				if(tNMSEntry.getAddress() instanceof HRMID) {
					// get the HRMID of the target node
					HRMID tNodeHRMID = (HRMID)tNMSEntry.getAddress();
					
					if(tRegisterNMSEntriesText != "")
						tRegisterNMSEntriesText += ", ";
					tRegisterNMSEntriesText += tNodeHRMID.toString();
				}
			}
		} catch (RemoteException e) {
		}
		mDecoratorForNMSEntries.setText("- " + tRegisterNMSEntriesText);

		tRegisterNMSEntriesText = "";
		try {
			for(NameMappingEntry<?> tNMSEntry : tNMS.getAddresses(getNodeName())) {
				if(tNMSEntry.getAddress() instanceof HRMID) {
					// get the HRMID of the target node
					HRMID tNodeHRMID = (HRMID)tNMSEntry.getAddress();
					
					if(tRegisterNMSEntriesText != "")
						tRegisterNMSEntriesText += ", ";
					tRegisterNMSEntriesText += HRMConfig.IP.NET_V4 + tNodeHRMID.toString();
				}
			}
		} catch (RemoteException e) {
		}
		mDecoratorIPv4.setText("- " + tRegisterNMSEntriesText);
		
		tRegisterNMSEntriesText = "";
		try {
			for(NameMappingEntry<?> tNMSEntry : tNMS.getAddresses(getNodeName())) {
				if(tNMSEntry.getAddress() instanceof HRMID) {
					// get the HRMID of the target node
					HRMID tNodeHRMID = (HRMID)tNMSEntry.getAddress();
					
					if(tRegisterNMSEntriesText != "")
						tRegisterNMSEntriesText += ", ";
					tRegisterNMSEntriesText += HRMConfig.IP.NET_V6 + tNodeHRMID.toIPv6String();
				}
			}
		} catch (RemoteException e) {
		}
		mDecoratorIPv6.setText("- " + tRegisterNMSEntriesText);

		/**
		 * Set the decoration images
		 */
		LinkedList<Coordinator> tAllCoordinators = getAllCoordinators();
		int tHighestCoordinatorLevel = -1;
		for (Coordinator tCoordinator : tAllCoordinators){
			int tCoordLevel = tCoordinator.getHierarchyLevel().getValue(); 
			if (tCoordLevel > tHighestCoordinatorLevel){
				tHighestCoordinatorLevel = tCoordLevel;
			}
		}
		mDecoratorForNodePriorities.setImage(tHighestCoordinatorLevel);
		mDecoratorForCoordinatorsAndHRMIDs.setImage(tHighestCoordinatorLevel);
		mDecoratorForCoordinatorsAndClusters.setImage(tHighestCoordinatorLevel);
		mDecoratorActiveHRMInfrastructure.setImage(tHighestCoordinatorLevel);
		mDecoratorForNMSEntries.setImage(tHighestCoordinatorLevel);
	}

	/**
	 * Returns a list of all known network interfaces
	 * 
	 * @return the list of known network interfaces
	 */
	@SuppressWarnings("unchecked")
	public LinkedList<NetworkInterface> getAllNetworkInterfaces()
	{
		LinkedList<NetworkInterface> tResult = null;

		synchronized (mLocalNetworkInterfaces) {
			tResult = (LinkedList<NetworkInterface>) mLocalNetworkInterfaces.clone();
		}
		
		return tResult;
	}

	/**
	 * Returns a list of all known local coordinators.
	 * 
	 * @return the list of known local coordinators
	 */
	@SuppressWarnings("unchecked")
	public LinkedList<Coordinator> getAllCoordinators()
	{
		LinkedList<Coordinator> tResult;
		
		synchronized (mLocalCoordinators) {
			tResult = (LinkedList<Coordinator>) mLocalCoordinators.clone();
		}
		
		return tResult;
	}
	
	/**
	 * Returns all known coordinators for a given hierarchy level.
	 * 
	 * @param pHierarchyLevel the hierarchy level for which all coordinators have to be determined
	 * 
	 * @return the list of coordinators on the defined hierarchy level
	 */
	public LinkedList<Coordinator> getAllCoordinators(int pHierarchyLevel)
	{
		LinkedList<Coordinator> tResult = new LinkedList<Coordinator>();
		
		// get a list of all known coordinators
		LinkedList<Coordinator> tAllCoordinators = getAllCoordinators();
		
		// iterate over all known coordinators
		for (Coordinator tCoordinator : tAllCoordinators){
			// have we found a matching coordinator?
			if (tCoordinator.getHierarchyLevel().getValue() == pHierarchyLevel){
				// add this coordinator to the result
				tResult.add(tCoordinator);
			}
		}
		
		return tResult;
	}

	/**
	 * Returns a list of all known local coordinator proxies.
	 * 
	 * @return the list of known local coordinator proxies
	 */
	@SuppressWarnings("unchecked")
	public LinkedList<CoordinatorProxy> getAllCoordinatorProxies()
	{
		LinkedList<CoordinatorProxy> tResult;
		
		synchronized (mLocalCoordinatorProxies) {
			tResult = (LinkedList<CoordinatorProxy>) mLocalCoordinatorProxies.clone();
		}
		
		return tResult;
	}
	
	/**
	 * Returns all known coordinator proxies for a given hierarchy level.
	 * 
	 * @param pHierarchyLevel the hierarchy level for which all coordinator proxies have to be determined
	 * 
	 * @return the list of coordinator proies at the defined hierarchy level
	 */
	public LinkedList<CoordinatorProxy> getAllCoordinatorProxies(int pHierarchyLevel)
	{
		//Logging.log(this, "Searching for coordinator proxies at hierarchy level: " + pHierarchyLevel);
		
		LinkedList<CoordinatorProxy> tResult = new LinkedList<CoordinatorProxy>();
		
		// get a list of all known coordinator proxies
		LinkedList<CoordinatorProxy> tAllCoordinatorProxies = getAllCoordinatorProxies();
		
		// iterate over all known coordinator proxies
		for (CoordinatorProxy tCoordinatorProxy : tAllCoordinatorProxies){
			// have we found a matching coordinator proxy?
			if (tCoordinatorProxy.getHierarchyLevel().getValue() == pHierarchyLevel){
				// add this coordinator proxy to the result
				tResult.add(tCoordinatorProxy);
			}
		}
		
		//Logging.log(this, "      ..found: " + tResult);
				
		return tResult;
	}

	/**
	 * Registers a coordinator-as-cluster-member at the local database.
	 * 
	 * @param pCoordinatorAsClusterMember the coordinator-as-cluster-member which should be registered
	 */
	public synchronized void registerCoordinatorAsClusterMember(CoordinatorAsClusterMember pCoordinatorAsClusterMember)
	{
		int tLevel = pCoordinatorAsClusterMember.getHierarchyLevel().getValue();

		Logging.log(this, "Registering coordinator-as-cluster-member " + pCoordinatorAsClusterMember + " at level " + tLevel);
		
		boolean tNewEntry = false;
		synchronized (mLocalCoordinatorAsClusterMemebers) {
			// make sure the Election priority is the right one, avoid race conditions here
			pCoordinatorAsClusterMember.setPriority(ElectionPriority.create(this, getNodePriority(pCoordinatorAsClusterMember.getHierarchyLevel())));

			if(!mLocalCoordinatorAsClusterMemebers.contains(pCoordinatorAsClusterMember)){				
				// register as known coordinator-as-cluster-member
				mLocalCoordinatorAsClusterMemebers.add(pCoordinatorAsClusterMember);
				
				tNewEntry = true;
			}else{
				Logging.err(this, "CoordinatorAsClusterMember already known: " + pCoordinatorAsClusterMember + ", knowing these entries:");
				for (CoordinatorAsClusterMember tCoordinatorAsClusterMember : mLocalCoordinatorAsClusterMemebers){
					Logging.err(this, "  ..: " + tCoordinatorAsClusterMember);
				}
			}
		}
		
		if(tNewEntry){
			if(HRMConfig.DebugOutput.GUI_SHOW_COORDINATOR_CLUSTER_MEMBERS_IN_ARG){
				// updates the GUI decoration for this node
				updateGUINodeDecoration();
	
				// register the node in the local ARG
				registerNodeARG(pCoordinatorAsClusterMember);
	
				// register the link in the local ARG
				registerLinkARG(pCoordinatorAsClusterMember, pCoordinatorAsClusterMember.getCoordinator(), new AbstractRoutingGraphLink(AbstractRoutingGraphLink.LinkType.OBJECT_REF));
	
				// register link to central node in the ARG
				if (HRMConfig.DebugOutput.SHOW_ALL_OBJECT_REFS_TO_CENTRAL_NODE_IN_ARG){
					registerLinkARG(mCentralARGNode, pCoordinatorAsClusterMember, new AbstractRoutingGraphLink(AbstractRoutingGraphLink.LinkType.OBJECT_REF));
				}
	
				// it's time to update the GUI
				notifyGUI(pCoordinatorAsClusterMember);
			}
		}
	}
	
	/**
	 * Unregister a coordinator-as-cluster-member from the local database
	 * 
	 * @param pCoordinatorAsClusterMember the coordinator-as-cluster-member which should be unregistered
	 */
	public synchronized void unregisterCoordinatorAsClusterMember(CoordinatorAsClusterMember pCoordinatorAsClusterMember)
	{
		Logging.log(this, "Unregistering coordinator-as-cluster-member " + pCoordinatorAsClusterMember);

		boolean tFoundEntry = false;
		synchronized (mLocalCoordinatorAsClusterMemebers) {
			if(mLocalCoordinatorAsClusterMemebers.contains(pCoordinatorAsClusterMember)){				
				// unregister the old HRMID
				revokeClusterMemberAddress(pCoordinatorAsClusterMember, pCoordinatorAsClusterMember.getHRMID());

				// unregister from list of known cluster members
				mLocalCoordinatorAsClusterMemebers.remove(pCoordinatorAsClusterMember);
				
				Logging.log(this, "    ..unregistered: " + pCoordinatorAsClusterMember);
				
				Logging.log(this, "     ..restarting clustering at hierarchy level: " + pCoordinatorAsClusterMember.getHierarchyLevel().getValue());
				cluster(pCoordinatorAsClusterMember, pCoordinatorAsClusterMember.getHierarchyLevel());
				Logging.log(this, "     ..re-clustering triggered");
			}else{
				Logging.log(this, "    ..not found: " + pCoordinatorAsClusterMember);
			}
		}

		if(tFoundEntry){
			if(HRMConfig.DebugOutput.GUI_SHOW_COORDINATOR_CLUSTER_MEMBERS_IN_ARG){
				// updates the GUI decoration for this node
				updateGUINodeDecoration();
		
				// register at the ARG
				unregisterNodeARG(pCoordinatorAsClusterMember);
		
				// it's time to update the GUI
				notifyGUI(pCoordinatorAsClusterMember);
			}
		}
	}

	/**
	 * Registers a cluster member at the local database.
	 * 
	 * @param pClusterMember the cluster member which should be registered
	 */
	public synchronized void registerClusterMember(ClusterMember pClusterMember)
	{
		int tLevel = pClusterMember.getHierarchyLevel().getValue();

		Logging.log(this, "Registering cluster member " + pClusterMember + " at level " + tLevel);
		
		boolean tNewEntry = false;
		synchronized (mLocalClusterMembers) {

			// make sure the Election priority is the right one, avoid race conditions here
			pClusterMember.setPriority(ElectionPriority.create(this, getConnectivityNodePriority()));

			if(!mLocalClusterMembers.contains(pClusterMember)){
				// register as known cluster member
				mLocalClusterMembers.add(pClusterMember);
				
				tNewEntry = true;
			}
		}

		/**
		 * Register as L0 ClusterMember
		 */
		if(pClusterMember.getHierarchyLevel().isBaseLevel()){
			synchronized (mLocalL0ClusterMembers) {
				if(!mLocalL0ClusterMembers.contains(pClusterMember)){
					// register as known cluster member
					mLocalL0ClusterMembers.add(pClusterMember);
				}
			}
		}
		
		if(tNewEntry){
			// updates the GUI decoration for this node
			updateGUINodeDecoration();
	
			// register the cluster in the local ARG
			registerNodeARG(pClusterMember);
	
			// register link to central node in the ARG
			if (HRMConfig.DebugOutput.SHOW_ALL_OBJECT_REFS_TO_CENTRAL_NODE_IN_ARG){
				registerLinkARG(mCentralARGNode, pClusterMember, new AbstractRoutingGraphLink(AbstractRoutingGraphLink.LinkType.OBJECT_REF));
			}
	
			// it's time to update the GUI
			notifyGUI(pClusterMember);
		}
	}

	/**
	 * Unregister a cluster member from the local database
	 * 
	 * @param pClusterMember the cluster member which should be unregistered
	 */
	public synchronized void unregisterClusterMember(ClusterMember pClusterMember)
	{
		Logging.log(this, "Unregistering cluster member " + pClusterMember);

		boolean tFoundEntry = false;
		synchronized (mLocalClusterMembers) {
			if(mLocalClusterMembers.contains(pClusterMember)){
				// unregister the old HRMID
				revokeClusterMemberAddress(pClusterMember, pClusterMember.getHRMID());
				
				// unregister from list of known cluster members
				mLocalClusterMembers.remove(pClusterMember);
				
				tFoundEntry = true;
			}
		}

		/**
		 * Unregister as L0 ClusterMember
		 */
		if(pClusterMember.getHierarchyLevel().isBaseLevel()){
			synchronized (mLocalL0ClusterMembers) {
				if(mLocalL0ClusterMembers.contains(pClusterMember)){
					// register as known cluster member
					mLocalL0ClusterMembers.remove(pClusterMember);
				}
			}
		}

		if(tFoundEntry){
			// updates the GUI decoration for this node
			updateGUINodeDecoration();
	
			// register at the ARG
			unregisterNodeARG(pClusterMember);
	
			// it's time to update the GUI
			notifyGUI(pClusterMember);
		}
	}

	/**
	 * Registers a cluster at the local database.
	 * 
	 * @param pCluster the cluster which should be registered
	 */
	public synchronized void registerCluster(Cluster pCluster)
	{
		int tLevel = pCluster.getHierarchyLevel().getValue();

		Logging.log(this, "Registering cluster " + pCluster + " at level " + tLevel);

		synchronized (mLocalClusters) {
			// register as known cluster
			mLocalClusters.add(pCluster);
		}
		
		synchronized (mLocalClusterMembers) {
			// register as known cluster member
			mLocalClusterMembers.add(pCluster);			
		}
		
		/**
		 * Register as L0 ClusterMember
		 */
		if(pCluster.getHierarchyLevel().isBaseLevel()){
			synchronized (mLocalL0ClusterMembers) {
				if(!mLocalL0ClusterMembers.contains(pCluster)){
					// register as known cluster member
					mLocalL0ClusterMembers.add(pCluster);
				}
			}
		}

		// updates the GUI decoration for this node
		updateGUINodeDecoration();

		// register the cluster in the local ARG
		registerNodeARG(pCluster);

		// register link to central node in the ARG
		if (HRMConfig.DebugOutput.SHOW_ALL_OBJECT_REFS_TO_CENTRAL_NODE_IN_ARG){
			registerLinkARG(mCentralARGNode, pCluster, new AbstractRoutingGraphLink(AbstractRoutingGraphLink.LinkType.OBJECT_REF));
		}

		// it's time to update the GUI
		notifyGUI(pCluster);
	}
	
	/**
	 * Unregisters a cluster from the local database.
	 * 
	 * @param pCluster the cluster which should be unregistered.
	 */
	public synchronized void unregisterCluster(Cluster pCluster)
	{
		Logging.log(this, "Unregistering cluster " + pCluster);

		synchronized (mLocalClusters) {
			// unregister the old HRMID
			revokeClusterAddress(pCluster, pCluster.getHRMID());

			// unregister from list of known clusters
			mLocalClusters.remove(pCluster);
		}
		
		synchronized (mLocalClusterMembers) {
			// unregister from list of known cluster members
			mLocalClusterMembers.remove(pCluster);
		}

		/**
		 * Unregister as L0 ClusterMember
		 */
		if(pCluster.getHierarchyLevel().isBaseLevel()){
			synchronized (mLocalL0ClusterMembers) {
				if(mLocalL0ClusterMembers.contains(pCluster)){
					// register as known cluster member
					mLocalL0ClusterMembers.remove(pCluster);
				}
			}
		}

		// updates the GUI decoration for this node
		updateGUINodeDecoration();

		// register at the ARG
		unregisterNodeARG(pCluster);

		// it's time to update the GUI
		notifyGUI(pCluster);
	}
	
	/**
	 * Updates the registered HRMID for a defined Cluster.
	 * 
	 * @param pCluster the Cluster whose HRMID is updated
	 * @param pOldHRMID the old HRMID
	 */
	public void updateClusterAddress(Cluster pCluster, HRMID pOldHRMID)
	{
		HRMID tHRMID = pCluster.getHRMID();
		/**
		 * Unregister old
		 */
		if((pOldHRMID != null) && (!pOldHRMID.isZero())){
			unregisterHRMID(pCluster, pOldHRMID, "updateClusterAddress() for " + pCluster);
		}
		
		/**
		 * Register new
		 */
		Logging.log(this, "Updating address from " + pOldHRMID + " to " + (tHRMID != null ? tHRMID.toString() : "null") + " for Cluster " + pCluster);
		registerHRMID(pCluster, "updateClusterAddress() for " + pCluster);
	}

	/**
	 * Updates the registered HRMID for a defined ClusterMember.
	 * 
	 * @param pClusterMember the ClusterMember whose HRMID is updated
	 * @param pOldHRMID the old HRMID which should be unregistered
	 */
	public void updateClusterMemberAddress(ClusterMember pClusterMember, HRMID pOldHRMID)
	{
		HRMID tHRMID = pClusterMember.getHRMID();
		/**
		 * Unregister old
		 */
		if((pOldHRMID != null) && (!pOldHRMID.isZero())){
			unregisterHRMID(pClusterMember, pOldHRMID, "updateClusterMemberAddress() for " + pClusterMember + ", old HRMID=" + pOldHRMID);
		}
		
		/**
		 * Register new
		 */
		Logging.log(this, "Updating address from " + (pOldHRMID != null ? pOldHRMID.toString() : "null") + " to " + (tHRMID != null ? tHRMID.toString() : "null") + " for ClusterMember " + pClusterMember + ", old HRMID=" + pOldHRMID);

		// process this only if we are at base hierarchy level, otherwise we will receive the same update from 
		// the corresponding coordinator instance
		if (pClusterMember.getHierarchyLevel().isBaseLevel()){
			registerHRMID(pClusterMember, "updateClusterMemberAddress() for " + pClusterMember + ", old HRMID=" + pOldHRMID);
		}else{
			// we are at a higher hierarchy level and don't need the HRMID update because we got the same from the corresponding coordinator instance
			if (HRMConfig.DebugOutput.GUI_SHOW_ADDRESS_DISTRIBUTION){
				Logging.warn(this, "Skipping HRMID registration " + (tHRMID != null ? tHRMID.toString() : "null") + " for " + pClusterMember + ", old HRMID=" + pOldHRMID);
			}
		}
	}

	/**
	 * Revokes a cluster address
	 * 
	 * @param pClusterMember the ClusterMember for which the address is revoked
	 * @param pOldHRMID the old HRMID which should be unregistered
	 */
	public void revokeClusterMemberAddress(ClusterMember pClusterMember, HRMID pOldHRMID)
	{
		if((pOldHRMID != null) && (!pOldHRMID.isZero())){
			Logging.log(this, "Revoking address " + pOldHRMID.toString() + " for ClusterMember " + pClusterMember);
	
			if (pClusterMember.getHierarchyLevel().isBaseLevel()){
				unregisterHRMID(pClusterMember, pOldHRMID, "revokeClusterMemberAddress()");
			}else{
				// we are at a higher hierarchy level and don't need the HRMID revocation
				if (HRMConfig.DebugOutput.GUI_SHOW_ADDRESS_DISTRIBUTION){
					Logging.warn(this, "Skipping HRMID revocation of " + pOldHRMID.toString() + " for " + pClusterMember);
				}
			}
		}
	}

	/**
	 * Revokes a cluster address
	 * 
	 * @param pCluster the Cluster for which the address is revoked
	 * @param pOldHRMID the old HRMID which should be unregistered
	 */
	public void revokeClusterAddress(Cluster pCluster, HRMID pOldHRMID)
	{
		if((pOldHRMID != null) && (!pOldHRMID.isZero())){
			Logging.log(this, "Revoking address " + pOldHRMID.toString() + " for Cluster " + pCluster);
	
			if (pCluster.getHierarchyLevel().isBaseLevel()){
				unregisterHRMID(pCluster, pOldHRMID, "revokeClusterAddress()");
			}else{
				// we are at a higher hierarchy level and don't need the HRMID revocation
				if (HRMConfig.DebugOutput.GUI_SHOW_ADDRESS_DISTRIBUTION){
					Logging.warn(this, "Skipping HRMID revocation of " + pOldHRMID.toString() + " for " + pCluster);
				}
			}
		}
	}

	/**
	 * Registers a superior coordinator at the local database
	 * 
	 * @param pSuperiorCoordinatorClusterName a description of the announced superior coordinator
	 */
	public void registerSuperiorCoordinator(ClusterName pSuperiorCoordinatorClusterName)
	{
		boolean tUpdateGui = false;
		synchronized (mSuperiorCoordinators) {
			if(!mSuperiorCoordinators.contains(pSuperiorCoordinatorClusterName)){
				Logging.log(this, "Registering superior coordinator: " + pSuperiorCoordinatorClusterName + ", knowing these superior coordinators: " + mSuperiorCoordinators);
				mSuperiorCoordinators.add(pSuperiorCoordinatorClusterName);
				tUpdateGui = true;
			}else{
				// already registered
			}
		}
		
		/**
		 * Update the GUI
		 */
		// updates the GUI decoration for this node
		if(tUpdateGui){
			updateGUINodeDecoration();
		}
	}

	/**
	 * Unregisters a formerly registered superior coordinator from the local database
	 * 
	 * @param pSuperiorCoordinatorClusterName a description of the invalid superior coordinator
	 */
	public void unregisterSuperiorCoordinator(ClusterName pSuperiorCoordinatorClusterName)
	{
		boolean tUpdateGui = false;
		synchronized (mSuperiorCoordinators) {
			if(mSuperiorCoordinators.contains(pSuperiorCoordinatorClusterName)){
				Logging.log(this, "Unregistering superior coordinator: " + pSuperiorCoordinatorClusterName + ", knowing these superior coordinators: " + mSuperiorCoordinators);
				mSuperiorCoordinators.remove(pSuperiorCoordinatorClusterName);
				tUpdateGui = true;
			}else{
				// already removed or never registered
			}
		}
		
		/**
		 * Update the GUI
		 */
		// updates the GUI decoration for this node
		if(tUpdateGui){
			updateGUINodeDecoration();
		}
	}

	/**
	 * Returns all superior coordinators
	 * 
	 * @return the superior coordinators
	 */
	@SuppressWarnings("unchecked")
	public LinkedList<ClusterName> getAllSuperiorCoordinators()
	{
		LinkedList<ClusterName> tResult = null;
		
		synchronized (mSuperiorCoordinators) {
			tResult = (LinkedList<ClusterName>) mSuperiorCoordinators.clone();
		}
		return tResult;
	}

	/**
	 * Returns a list of known coordinator as cluster members.
	 * 
	 * @return the list of known coordinator as cluster members
	 */
	@SuppressWarnings("unchecked")
	public LinkedList<CoordinatorAsClusterMember> getAllCoordinatorAsClusterMembers()
	{
		LinkedList<CoordinatorAsClusterMember> tResult = null;
		
		synchronized (mLocalCoordinatorAsClusterMemebers) {
			tResult = (LinkedList<CoordinatorAsClusterMember>) mLocalCoordinatorAsClusterMemebers.clone();
		}
		
		return tResult;
	}

	/**
	 * Returns a list of known cluster members.
	 * 
	 * @return the list of known cluster members
	 */
	@SuppressWarnings("unchecked")
	public LinkedList<ClusterMember> getAllClusterMembers()
	{
		LinkedList<ClusterMember> tResult = null;
		
		synchronized (mLocalClusterMembers) {
			tResult = (LinkedList<ClusterMember>) mLocalClusterMembers.clone();
		}
		
		return tResult;
	}

	/**
	 * Returns a list of known L0 cluster members.
	 * 
	 * @return the list of known L0 cluster members
	 */
	@SuppressWarnings("unchecked")
	public LinkedList<ClusterMember> getAllL0ClusterMembers()
	{
		LinkedList<ClusterMember> tResult = null;
		
		synchronized (mLocalL0ClusterMembers) {
			tResult = (LinkedList<ClusterMember>) mLocalL0ClusterMembers.clone();
		}
		
		return tResult;
	}

	/**
	 * Returns a list of known cluster members (including local Cluster objects) for a given hierarchy level.
	 * 
	 * @param pHierarchyLevel the hierarchy level
	 * 
	 * @return the list of cluster members
	 */
	public LinkedList<ClusterMember> getAllClusterMembers(HierarchyLevel pHierarchyLevel)
	{
		return getAllClusterMembers(pHierarchyLevel.getValue());
	}
	
	/**
	 * Returns a list of known CoordinatorAsClusterMember for a given hierarchy level.
	 * 
	 * @param pHierarchyLevel the hierarchy level
	 * 
	 * @return the list of CoordinatorAsClusterMember
	 */
	public LinkedList<CoordinatorAsClusterMember> getAllCoordinatorAsClusterMembers(int pHierarchyLevel)
	{
		LinkedList<CoordinatorAsClusterMember> tResult = new LinkedList<CoordinatorAsClusterMember>();
		
		// get a list of all known coordinators
		LinkedList<CoordinatorAsClusterMember> tAllCoordinatorAsClusterMembers = getAllCoordinatorAsClusterMembers();
		
		// iterate over all known coordinators
		for (CoordinatorAsClusterMember tCoordinatorAsClusterMember : tAllCoordinatorAsClusterMembers){
			// have we found a matching coordinator?
			if (tCoordinatorAsClusterMember.getHierarchyLevel().getValue() == pHierarchyLevel){
				// add this coordinator to the result
				tResult.add(tCoordinatorAsClusterMember);
			}
		}
		
		return tResult;
	}

	/**
	 * Returns a list of known cluster members (including local Cluster objects) for a given hierarchy level.
	 * 
	 * @param pHierarchyLevel the hierarchy level
	 * 
	 * @return the list of cluster members
	 */
	public LinkedList<ClusterMember> getAllClusterMembers(int pHierarchyLevel)
	{
		LinkedList<ClusterMember> tResult = new LinkedList<ClusterMember>();
		
		// get a list of all known coordinators
		LinkedList<ClusterMember> tAllClusterMembers = getAllClusterMembers();
		
		// iterate over all known coordinators
		for (ClusterMember tClusterMember : tAllClusterMembers){
			// have we found a matching coordinator?
			if (tClusterMember.getHierarchyLevel().getValue() == pHierarchyLevel){
				// add this coordinator to the result
				tResult.add(tClusterMember);
			}
		}
		
		return tResult;
	}

	/**
	 * Returns a list of known clusters.
	 * 
	 * @return the list of known clusters
	 */
	@SuppressWarnings("unchecked")
	public LinkedList<Cluster> getAllClusters()
	{
		LinkedList<Cluster> tResult = null;
		
		synchronized (mLocalClusters) {
			tResult = (LinkedList<Cluster>) mLocalClusters.clone();
		}
		
		return tResult;
	}

	/**
	 * Returns a list of known clusters for a given hierarchy level.
	 * 
	 * @param pHierarchyLevel the hierarchy level
	 * 
	 * @return the list of clusters
	 */
	public LinkedList<Cluster> getAllClusters(HierarchyLevel pHierarchyLevel)
	{
		return getAllClusters(pHierarchyLevel.getValue());
	}

	/**
	 * Returns a list of known clusters for a given hierarchy level.
	 * 
	 * @param pHierarchyLevel the hierarchy level
	 * 
	 * @return the list of clusters
	 */
	public LinkedList<Cluster> getAllClusters(int pHierarchyLevel)
	{
		LinkedList<Cluster> tResult = new LinkedList<Cluster>();
		
		// get a list of all known coordinators
		LinkedList<Cluster> tAllClusters = getAllClusters();
		
		// iterate over all known coordinators
		for (Cluster tCluster : tAllClusters){
			// have we found a matching coordinator?
			if (tCluster.getHierarchyLevel().getValue() == pHierarchyLevel){
				// add this coordinator to the result
				tResult.add(tCluster);
			}
		}
		
		return tResult;
	}

	/**
	 * Returns the locally known Cluster object for a given hierarchy level
	 * 
	 * @param pHierarchyLevel the hierarchy level for which the Cluster object is searched
	 * 
	 * @return the found Cluster object
	 */
	public Cluster getCluster(int pHierarchyLevel)
	{
		Cluster tResult = null;

		for(Cluster tKnownCluster : getAllClusters()) {
			if(tKnownCluster.getHierarchyLevel().getValue() == pHierarchyLevel) {
				tResult = tKnownCluster;
				break;
			}
		}

		return tResult;
	}

	/**
	 * Returns the locally known Coordinator object for a given hierarchy level
	 * 
	 * @param pHierarchyLevelValue the hierarchy level for which the Coordinator object is searched
	 * 
	 * @return the found Coordinator object
	 */
	private Coordinator getCoordinator(int pHierarchyLevelValue)
	{
		Coordinator tResult = null;

		for(Coordinator tKnownCoordinator : getAllCoordinators()) {
			if(tKnownCoordinator.getHierarchyLevel().getValue() == pHierarchyLevelValue) {
				tResult = tKnownCoordinator;
				break;
			}
		}

		return tResult;
	}

	/**
	 * Returns a locally known Coordinator object for a given hierarchy level.
	 * HINT: For base hierarchy level, there could exist more than one local coordinator!
	 * 
	 * @param pHierarchyLevel the hierarchy level for which the Coordinator object is searched
	 * 
	 * @return the found Coordinator object
	 */
	public Coordinator getCoordinator(HierarchyLevel pHierarchyLevel)
	{
		Coordinator tResult = null;

		for(Coordinator tKnownCoordinator : getAllCoordinators()) {
			if(tKnownCoordinator.getHierarchyLevel().equals(pHierarchyLevel)) {
				tResult = tKnownCoordinator;
				break;
			}
		}

		return tResult;
	}

	/**
	 * Returns the locally known CoordinatorProxy object, which was identified by its ClusterName
	 *  
	 * @param pClusterName the cluster name of the searched coordinator proxy
	 * 
	 * @return the desired CoordinatorProxy, null if the coordinator isn't known
	 */
	public CoordinatorProxy getCoordinatorProxyByName(ClusterName pClusterName)
	{
		CoordinatorProxy tResult = null;
		
		synchronized (mLocalCoordinatorProxies) {
			for (CoordinatorProxy tCoordinatorProxy : mLocalCoordinatorProxies){
				if(tCoordinatorProxy.equals(pClusterName)){
					tResult = tCoordinatorProxy;
					break;
				}
			}
		}

		return tResult;
	}

	/**
	 * Returns a known coordinator, which is identified by its ID.
	 * 
	 * @param pCoordinatorID the coordinator ID
	 * 
	 * @return the searched coordinator object
	 */
	public Coordinator getCoordinatorByID(long pCoordinatorID)
	{
		Coordinator tResult = null;
		
		for(Coordinator tKnownCoordinator : getAllCoordinators()) {
			if (tKnownCoordinator.getCoordinatorID() == pCoordinatorID) {
				tResult = tKnownCoordinator;
			}
		}
		
		return tResult;
	}

	/**
	 * Clusters the given hierarchy level
	 * HINT: It is synchronized to only one call at the same time.
	 * 
	 * @param pHierarchyLevel the hierarchy level where a clustering should be done
	 */
	public void cluster(ControlEntity pCause, final HierarchyLevel pHierarchyLevel)
	{
		if(pHierarchyLevel.getValue() <= HRMConfig.Hierarchy.CONTINUE_AUTOMATICALLY_HIERARCHY_LIMIT){
			Logging.log(this, "CLUSTERING REQUEST for hierarchy level: " + pHierarchyLevel.getValue() + ", cause=" + pCause);
			if(mProcessorThread != null){
				mProcessorThread.eventUpdateCluster(pCause, pHierarchyLevel);
			}
		}
	}
	
	/**
	 * Notifies packet processor about a new packet
	 * 
	 * @param pComChannel the comm. channel which has a new received packet
	 */
	public void notifyPacketProcessor(ComChannel pComChannel)
	{
		if(mProcessorThread != null){
			mProcessorThread.eventReceivedPacket(pComChannel);
		}
	}

	/**
	 * Returns the HRM processor of this HRM controller
	 * 
	 * @return the HRM processor
	 */
	public HRMControllerProcessor getProcessor()
	{
		return mProcessorThread;
	}
	
	/**
	 * Registers an outgoing communication session
	 * 
	 * @param pComSession the new session
	 */
	public void registerSession(ComSession pComSession)
	{
		Logging.log(this, "Registering communication session: " + pComSession);
		
		synchronized (mCommunicationSessions) {
			mCommunicationSessions.add(pComSession);
		}
	}
	
	/**
	 * Logs all com. sessions 
	 */
	public void logAllSessions()
	{
		synchronized (mCommunicationSessions) {
			for(ComSession tComSession : mCommunicationSessions){
				Logging.log(this, "Session: " + tComSession);
				Logging.log(this, "     ..route to peer: " + tComSession.getRouteToPeer());
				LinkedList<ComChannel> tChannels = tComSession.getAllComChannels();
				for(ComChannel tComChannel : tChannels){
					Logging.log(this, "       ..channel: [" + tComChannel.hashCode() + "]" + tComChannel);
				}
			}
		}
	}

	/**
	 * Determines the outgoing communication session for a desired target cluster
	 * HINT: This function has to be called in a separate thread!
	 * 
	 * @param pDestinationL2Address the L2 address of the destination
	 * 
	 * @return the found comm. session or null
	 */
	public ComSession getCreateComSession(L2Address pDestinationL2Address)
	{
		ComSession tResult = null;
		boolean DEBUG = false;
		
		// is the destination valid?
		if (pDestinationL2Address != null){
			//Logging.log(this, "Searching for outgoing comm. session to: " + pDestinationL2Address);
			synchronized (mCommunicationSessions) {
				for (ComSession tComSession : mCommunicationSessions){
					//Logging.log(this, "   ..ComSession: " + tComSession);
					
					// get the L2 address of the comm. session peer
					L2Address tPeerL2Address = tComSession.getPeerL2Address();
							
					if(pDestinationL2Address.equals(tPeerL2Address)){
						//Logging.log(this, "     ..found match");
						tResult = tComSession;
						break;
					}else{
						//Logging.log(this, "     ..uninteresting");
					}
				}
			}
			
			// have we found an already existing connection?
			if(tResult == null){
				if(DEBUG){
					Logging.log(this, "getCreateComSession() could find a comm. session for destination: " + pDestinationL2Address + ", knowing these sessions and their channels:");
					synchronized (mCommunicationSessions) {
						for (ComSession tComSession : mCommunicationSessions){
							Logging.log(this, "   ..ComSession: " + tComSession + "[" + (tComSession.isAvailable() ? "AVAILABLE" : "UNAVAILABLE") + "]");
							for(ComChannel tComChannel : tComSession.getAllComChannels()){
								Logging.log(this, "     ..ComChannel: " + tComChannel);
								Logging.log(this, "        ..RemoteCluster: " + tComChannel.getRemoteClusterName().toString());
							}
						}
					}
				}

				/**
				 * Create the new connection
				 */
				if(DEBUG){
					Logging.log(this, "   ..creating new connection and session to: " + pDestinationL2Address);
				}
				tResult = createComSession(pDestinationL2Address);
			}
		}else{
			//Logging.err(this, "getCreateComSession() detected invalid destination L2 address");
		}
		return tResult;
	}

	/**
	 * Creates a new comm. session (incl. connection) to a given destination L2 address and uses the given connection requirements
	 * HINT: This function has to be called in a separate thread!
	 * 
	 * @param pDestinationL2Address the L2 address of the destination
	 * 
	 * @return the new comm. session or null
	 */
	private ComSession createComSession(L2Address pDestinationL2Address)
	{
		ComSession tResult = null;

		/**
		 * Create default connection requirements
		 */
		Description tConnectionRequirements = createHRMControllerDestinationDescription();

		Logging.log(this, "Creating connection/comm. session to: " + pDestinationL2Address + " with requirements: " + tConnectionRequirements);
		
		/**
		 * Create communication session
		 */
	    Logging.log(this, "    ..creating new communication session");
	    ComSession tComSession = new ComSession(this);
		
	    /**
	     * Wait until the FoGSiEm simulation is created
	     */
		if(HRMConfig.DebugOutput.BLOCK_HIERARCHY_UNTIL_END_OF_SIMULATION_CREATION)
		{
			while(!simulationCreationFinished()){
				try {
					Logging.log(this, "WAITING FOR END OF SIMULATION CREATION");
					Thread.sleep(100);
				} catch (InterruptedException e) {
				}
			}
		}
				
		/**
		 * Connect to the neighbor node
		 */
		Connection tConnection = null;				
	    Logging.log(this, "    ..CONNECTING to: " + pDestinationL2Address + " with requirements: " + tConnectionRequirements);
	    
	    boolean tRetryConnection = false;
	    boolean tRetriedConnection = false;
	    int tAttemptNr = 0;
	    do{
			tAttemptNr++;
	    	tRetryConnection = false;
		    try {
				tConnection = connectBlock(pDestinationL2Address, tConnectionRequirements, getNode().getIdentity());
			} catch (NetworkException tExc) {
				if (tAttemptNr < HRMConfig.Hierarchy.CONNECTION_MAX_RETRIES){
					tRetryConnection = true;
					tRetriedConnection = true;
					Logging.warn(this, "Cannot connect to: " + pDestinationL2Address + ", connect attempt nr. " + tAttemptNr);
					//Logging.err(this, "Cannot connect to: " + pDestinationL2Address, tExc);
				}
			}
	    }while((tRetryConnection) && (mProcessorThread != null) && (mProcessorThread.isValid()));
	    
	    if(mProcessorThread.isRunning()){
		    Logging.log(this, "    ..connectBlock() FINISHED");
			if(tConnection != null) {
			    if(tRetriedConnection){
					Logging.warn(this, "Successfully recovered from connection problems towards: " + pDestinationL2Address + ", connect attempts: " + tAttemptNr);
			    }
	
				mCounterOutgoingConnections++;
				
				Logging.log(this, "     ..starting this OUTGOING CONNECTION as nr. " + mCounterOutgoingConnections);
				tComSession.startConnection(pDestinationL2Address, tConnection);
				
				// return the created comm. session
				tResult = tComSession;
			}else{
				Logging.err(this, "     ..connection failed to: " + pDestinationL2Address + " with requirements: " + tConnectionRequirements);
			}
	    }else{
	    	Logging.warn(this, "createComSession() aborted because processor loop isn't running anymore");
	    }
		
		return tResult;
	}
	
	/**
	 * Unregisters an outgoing communication session
	 * 
	 * @param pComSession the session
	 */
	public void unregisterSession(ComSession pComSession)
	{
		Logging.log(this, "Unregistering outgoing communication session: " + pComSession);
		
		synchronized (mCommunicationSessions) {
			mCommunicationSessions.remove(pComSession);
		}
	}
	
	/**
	 * Returns the list of registered own HRMIDs which can be used to address the physical node on which this instance is running.
	 *  
	 * @return the list of HRMIDs
	 */
	@SuppressWarnings("unchecked")
	public LinkedList<HRMID> getHRMIDs()
	{
		LinkedList<HRMID> tResult = null;
		
		synchronized(mRegisteredOwnHRMIDs){
			tResult = (LinkedList<HRMID>) mRegisteredOwnHRMIDs.clone();
		}
		
		return tResult;
	}
	
	/**
	 * Returns true if the given HRMID is a local one.
	 * 
	 * @param pHRMID the HRMID
	 * 
	 * @return true if the given HRMID is a local one
	 */
	public boolean isLocal(HRMID pHRMID)
	{
		boolean tResult = false;
		
		synchronized(mRegisteredOwnHRMIDs){
			for(HRMID tKnownHRMID : mRegisteredOwnHRMIDs){
				if(tKnownHRMID.equals(pHRMID)){
					tResult = true;
					break;
				}
			}
		}
		
		return tResult;
	}

	/**
	 * Determines the local sender address for a route with a given next hop
	 * 
	 * @param pSource the given source
	 * @param pNextHop the given next hop
	 * 
	 * @return the local sender address
	 */
	private HRMID getLocalSenderAddress(HRMID pSource, HRMID pNextHop)
	{
		HRMID tResult = pSource;
		
		// figure out the L0 cluster
		HRMID tNextHopL0Cluster = pNextHop;
		tNextHopL0Cluster.setLevelAddress(0, 0);
		
		synchronized(mRegisteredOwnHRMIDs){
			// iterate over all local HRMIDs
			for(HRMID tLocalHRMID : mRegisteredOwnHRMIDs){
				if(!tLocalHRMID.isClusterAddress()){
					if(tLocalHRMID.isCluster(tNextHopL0Cluster)){
						tResult = tLocalHRMID.clone();
						break;
					}
				}
			}
		}
		
		return tResult;	
	}
	
	/**
	 * 
	 * @param pForeignHRMID
	 * @return
	 */
	private HRMID aggregateForeignHRMID(HRMID pForeignHRMID)
	{
		HRMID tResult = null;
		
		if(HRMConfig.DebugOutput.GUI_SHOW_ADDRESS_AGGREGATION){
			Logging.err(this, "Aggrgating foreign HRMID: " + pForeignHRMID);
		}
		
		synchronized(mRegisteredOwnHRMIDs){
			int tHierLevel = HRMConfig.Hierarchy.HEIGHT_LIMIT;
			// iterate over all local HRMIDs
			for(HRMID tLocalHRMID : mRegisteredOwnHRMIDs){
				// ignore cluster addresses
				if(!tLocalHRMID.isClusterAddress()){
					/**
					 * Is the potentially foreign HRMID a local one?
					 */ 
					if(tLocalHRMID.equals(pForeignHRMID)){
						if(HRMConfig.DebugOutput.GUI_SHOW_ADDRESS_AGGREGATION){
							Logging.err(this, "   ..found matching local HRMID: " + tLocalHRMID);
						}
						tResult = pForeignHRMID;
						break;
					}
					
					/**
					 * Determine the foreign cluster in relation to current local HRMID
					 */
					HRMID tForeignCluster = tLocalHRMID.getForeignCluster(pForeignHRMID);
					if(HRMConfig.DebugOutput.GUI_SHOW_ADDRESS_AGGREGATION){
						Logging.err(this, "   ..foreign cluster of " + pForeignHRMID + " for " + tLocalHRMID + " is " + tForeignCluster);
					}
					
					/**
					 * Update the result value
					 */
					if((tResult == null) || (tHierLevel < tForeignCluster.getHierarchyLevel())){
						if(HRMConfig.DebugOutput.GUI_SHOW_ADDRESS_AGGREGATION){
							Logging.err(this, "     ..found better result: " + tResult + ", best lvl: " + tHierLevel + ", cur. lvl: " + tForeignCluster.getHierarchyLevel());
						}
						tHierLevel = tForeignCluster.getHierarchyLevel();
						tResult = tForeignCluster;						
					}
				}
			}
		}
		
		if(HRMConfig.DebugOutput.GUI_SHOW_ADDRESS_AGGREGATION){
			Logging.err(this, "   ..result: " + tResult);
		}
		return tResult;
	}

	/**
	 * Adds an entry to the routing table of the local HRS instance.
	 * In opposite to addHRMRoute() from the HierarchicalRoutingService class, this function additionally updates the GUI.
	 * If the L2 address of the next hop is defined, the HRS will update the HRMID-to-L2ADDRESS mapping.
	 * 
	 * @param pRoutingEntry the new routing entry
	 * 
	 * @return true if the entry had new routing data
	 */
	private int mCallsAddHRMRoute = 0;
	private boolean addHRMRoute(RoutingEntry pRoutingEntry)
	{
		boolean tResult = false;
		
		mCallsAddHRMRoute++;
		if (HRMConfig.DebugOutput.GUI_SHOW_TOPOLOGY_DETECTION){
			Logging.log(this, "Adding (" + mCallsAddHRMRoute + ") HRM routing table entry: " + pRoutingEntry);
		}
		
		// filter invalid destinations
		if(pRoutingEntry.getDest() == null){
			throw new RuntimeException(this + "::addHRMRoute() detected an invalid destination in routing entry: " + pRoutingEntry);
		}
		
		// filter invalid next hop
		if(pRoutingEntry.getNextHop() == null){
			throw new RuntimeException(this + "::addHRMRoute() detected an invalid next hop in routing entry: " + pRoutingEntry);
		}
		
		// plausibility check
//		if((!pRoutingEntry.getDest().isClusterAddress()) && (!pRoutingEntry.getDest().equals(pRoutingEntry.getNextHop()))){
//			throw new RuntimeException(this + "::addHRMRoute() detected an invalid destination (should be equal to the next hop) in routing entry: " + pRoutingEntry);
//		}
			
			
		/**
		 * Inform the HRS about the new route
		 */
		tResult = getHRS().addHRMRoute(pRoutingEntry);

		/**
		 * Notify GUI
		 */
		if(tResult){
			//Logging.log(this, "Notifying GUI because of: " + pRoutingEntry + ", cause=" + pRoutingEntry.getCause());
			// it's time to update the GUI
			notifyGUI(pRoutingEntry);
		}
		
		return tResult;
	}

	/**
	 * Adds interesting parts of a received shared routing table
	 * 
	 * @param pReceivedSharedRoutingTable the received shared routing table
	 * @param pReceiverHierarchyLevel the hierarchy level of the receiver
	 * @param pOwnerHRMID  the HRMID of the owner
	 * @param pSenderHRMID the HRMID of the sender 
	 * @param pCause the cause for this addition of routes
	 */
	public void addHRMRouteShare(RoutingTable pReceivedSharedRoutingTable, HierarchyLevel pReceiverHierarchyLevel, HRMID pOwnerHRMID, HRMID pSenderHRMID, String pCause)
	{
		boolean DEBUG = false;
//		if(pReceiverHierarchyLevel.isBaseLevel()){
//			if(getNodeGUIName().equals("d_node1#5")){
//				DEBUG = true;
//			}
////			if(!getAllCoordinators(2).isEmpty()){
////				DEBUG = true;
////			}
//		}
		
		if(DEBUG){
			Logging.log(this, "Received shared routes from: " + pSenderHRMID);
		}
		
		for(RoutingEntry tEntry : pReceivedSharedRoutingTable){
			RoutingEntry tReceivedSharedRoutingEntry = tEntry.clone();
			if(DEBUG){
				Logging.log(this, "  ..received (TO: " + tReceivedSharedRoutingEntry.getTimeout() + ") shared route: " + tReceivedSharedRoutingEntry + ", aggregated foreign destination: " + aggregateForeignHRMID(tReceivedSharedRoutingEntry.getDest()) + ", is source local: " + isLocal(tReceivedSharedRoutingEntry.getSource()));
			}
				
			boolean tDropRoute = false;
			
			/**
			 * Check if the route starts at this node.
			 * If the route starts at a direct neighbor node, try to find a combined route and store this one instead of the original shared route.
			 */ 
			if((tReceivedSharedRoutingEntry.getSource() == null) || (!isLocal(tReceivedSharedRoutingEntry.getSource()))){
				// check if the route starts - at least - at one of the direct neighbor nodes
				if((tReceivedSharedRoutingEntry.getSource() == null) || (isLocalCluster(tReceivedSharedRoutingEntry.getSource()))){
					/**
					 * The received shared route starts at one of the direct neighbor nodes
					 *  	=> we derive a new route as new combination of: [route to direct neighbor] ==> [received shared route]
					 */
					RoutingEntry tSecondRoutePart = tReceivedSharedRoutingEntry.clone();					
					RoutingTable tLocalRoutingTable = mHierarchicalRoutingService.getRoutingTable();
					// search for a routing entry to the direct neighbor node
					RoutingEntry tFirstRoutePart = tLocalRoutingTable.getDirectNeighborEntry(tReceivedSharedRoutingEntry.getSource());
					// have we found an routing entry to the source of the received shared route?
					if(tFirstRoutePart != null){
						tReceivedSharedRoutingEntry = tFirstRoutePart;
						tReceivedSharedRoutingEntry.extendCause(pCause);
						tReceivedSharedRoutingEntry.append(tSecondRoutePart, this + "::addHRMRouteShare(pCause) at lvl: " + pReceiverHierarchyLevel);
						// set the origin of the shared routing entry as origin for the resulting local routing entry
						tReceivedSharedRoutingEntry.setOrigin(tSecondRoutePart.getOrigin());
						// apply the original timeout value here
						tReceivedSharedRoutingEntry.setTimeout(tSecondRoutePart.getTimeout());
						// we need the next hop L2 address only for domains with more than 2 nodes
						if(!isLocalCluster(tReceivedSharedRoutingEntry.getDest())){
							tReceivedSharedRoutingEntry.setNextHopL2Address(null);
						}
					}else{
						tDropRoute = true;

						if(DEBUG){
				 			Logging.warn(this, "    ..dropping uninteresting (does start at a direct neighbor node but no route to the direct neighbor could be found) route: " + tReceivedSharedRoutingEntry);
						}
					}
				}else{
					// drop the route
					tDropRoute = true;

					if(DEBUG){
			 			Logging.warn(this, "    ..dropping uninteresting (does not start neither at this node nor at a direct neighbor node) route: " + tReceivedSharedRoutingEntry);
					}
				}
			}
			
			/**
			 * Store only routes which start at this node
			 */
			if(!tDropRoute){
				if(isLocal(tReceivedSharedRoutingEntry.getSource())){
					/**
					 * ignore routes to clusters this nodes belong to
					 * 		=> such routes are already known based on neighborhood detection of the L0 comm. channels (Clusters) 
					 */				
					if((!tReceivedSharedRoutingEntry.getDest().isClusterAddress()) || (!isLocalCluster(tReceivedSharedRoutingEntry.getDest()))){
						if((!tReceivedSharedRoutingEntry.getDest().isClusterAddress()) || (tReceivedSharedRoutingEntry.getHopCount() > 1)){
							// patch the source with the correct local sender address
							tReceivedSharedRoutingEntry.setSource(getLocalSenderAddress(tReceivedSharedRoutingEntry.getSource(), tReceivedSharedRoutingEntry.getNextHop()));
							tReceivedSharedRoutingEntry.extendCause(pCause);
							tReceivedSharedRoutingEntry.extendCause(this + "::addHRMRouteShare() at lvl: " + pReceiverHierarchyLevel.getValue());
							
							/**
							 * Set the timeout for the found shared route
							 * 		=> 2 times the time period between two share phase for the sender's hierarchy level
							 */
							if(tReceivedSharedRoutingEntry.getTimeout() <= 0){
								double tTimeoffset = 2 * getPeriodSharePhase(pReceiverHierarchyLevel.getValue() + 1 /* the sender is one level above */);
								tReceivedSharedRoutingEntry.setTimeout(getSimulationTime() + tTimeoffset);
							}
							
							/**
							 * Mark as shared entry
							 */
							tReceivedSharedRoutingEntry.setSharedLink(pSenderHRMID);

							/**
							 * sets the owner of this route
							 */
							tReceivedSharedRoutingEntry.addOwner(pOwnerHRMID);

							/**
							 * set the L2 address of the next hop
							 */
							// we do NOT reset the next hop L2 address for domains with more than 2 nodes
							if(!isLocalCluster(tReceivedSharedRoutingEntry.getDest())){
								tReceivedSharedRoutingEntry.setNextHopL2Address(getHRS().getL2AddressFor(tReceivedSharedRoutingEntry.getNextHop()));
							}
							
							/**
							 * Store the found route
							 */
							if(DEBUG){
								Logging.log(this, "    ..adding shared route (timeout=" + tReceivedSharedRoutingEntry.getTimeout() + "): " + tReceivedSharedRoutingEntry);
							}
							addHRMRoute(tReceivedSharedRoutingEntry);
					 	}else{
							if(DEBUG){
					 			Logging.warn(this, "    ..dropping uninteresting (leads to a direct neighbor node/cluster) route: " + tReceivedSharedRoutingEntry);
							}
					 	}
				 	}else{
						if(DEBUG){
				 			Logging.warn(this, "    ..dropping uninteresting (this node belongs to the destination cluster) route: " + tReceivedSharedRoutingEntry);
						}
				 	}
				}else{
					if(DEBUG){
			 			Logging.err(this, "    ..dropping uninteresting (does not start at this node) route: " + tReceivedSharedRoutingEntry);
					}
				}
			}
		}
	}

	/**
	 * Registers automatically new links in the HRG based on a given routing table entry.
	 * This function uses mainly the source and the next hop address. It switches between the hierarchy levels and derives for each hierarchy level the HRG link.
	 * For example, if a route from 1.2.3 to next 2.5.1 in order to reach 2.0.0 is given, then the following links will be added:
	 *   		1.2.3 <==> 2.5.1 
	 *   		1.2.0 <==> 2.5.0 
	 *   		1.0.0 <==> 2.0.0 
	 * 
	 * @param pRoutingEntry the routing table entry
	 */
	public void registerAutoHRG(RoutingEntry pRoutingEntry)
	{
		HRMID tDestHRMID = pRoutingEntry.getDest();
		if(tDestHRMID != null){
			if((!tDestHRMID.isClusterAddress()) || (pRoutingEntry.getNextHop().isCluster(tDestHRMID))){
				if(HRMConfig.DebugOutput.GUI_SHOW_HRG_UPDATES){
					Logging.log(this, "  ..registering (" + mCallsAddHRMRoute + ") node-2-node HRG link from " + pRoutingEntry.getSource() + " to " + pRoutingEntry.getNextHop() + " for: " + pRoutingEntry);
				}
				RoutingEntry tRoutingEntry = pRoutingEntry.clone();
				tRoutingEntry.extendCause(this + "::registerAutoHRG() as " + tRoutingEntry);
				tRoutingEntry.setTimeout(pRoutingEntry.getTimeout());
				
				double tBefore = getRealTime();
				registerLinkHRG(pRoutingEntry.getSource(), pRoutingEntry.getNextHop(), tRoutingEntry);

				double tSpentTime = getRealTime() - tBefore;
				if(tSpentTime > 30){
					Logging.log(this, "      ..registerAutoHRG()::registerLinkHRG() took " + tSpentTime + " ms for processing " + pRoutingEntry);
				}
			}
			HRMID tGeneralizedSourceHRMID = tDestHRMID.getForeignCluster(pRoutingEntry.getSource());
			// get the hierarchy level at which this link connects two clusters
			int tLinkHierLvl = tGeneralizedSourceHRMID.getHierarchyLevel();
			// initialize the source cluster HRMID
			HRMID tSourceClusterHRMID = pRoutingEntry.getSource();
			// initialize the destination cluster HRMID
			HRMID tDestClusterHRMID = pRoutingEntry.getNextHop();
			for(int i = 0; i <= tLinkHierLvl; i++){
				// reset the value for the corresponding hierarchy level for both the source and destination cluster HRMID
				tSourceClusterHRMID.setLevelAddress(i, 0);
				tDestClusterHRMID.setLevelAddress(i, 0);
	
				if(!tSourceClusterHRMID.equals(tDestClusterHRMID)){
					if(HRMConfig.DebugOutput.GUI_SHOW_HRG_UPDATES){
						Logging.log(this, "  ..registering (" + mCallsAddHRMRoute + ") cluster-2-cluster (lvl: " + i + ") HRG link from " + tSourceClusterHRMID + " to " + tDestClusterHRMID + " for: " + pRoutingEntry);
					}
					RoutingEntry tRoutingEntry = pRoutingEntry.clone();
//					tRoutingEntry.setDest(tDestClusterHRMID);
					
//					RoutingEntry.create(pRoutingEntry.getSource().clone(), tDestClusterHRMID.clone(), pRoutingEntry.getNextHop().clone(), RoutingEntry.NO_HOP_COSTS, RoutingEntry.NO_UTILIZATION, RoutingEntry.NO_DELAY, RoutingEntry.INFINITE_DATARATE, pRoutingEntry.getCause());
//					tRoutingEntry.setNextHopL2Address(pRoutingEntry.getNextHopL2Address());
					tRoutingEntry.extendCause(this + "::registerAutoHRG() with destination " + tRoutingEntry.getDest() + ", org. destination=" +pRoutingEntry.getDest() + " as " + tRoutingEntry);
//					tRoutingEntry.setTimeout(pRoutingEntry.getTimeout());
					registerCluster2ClusterLinkHRG(tSourceClusterHRMID, tDestClusterHRMID, tRoutingEntry);
				}
			}
		}
	}

	/**
	 * Adds a table to the routing table of the local HRS instance.
	 * In opposite to addHRMRoute() from the HierarchicalRoutingService class, this function additionally updates the GUI.
	 * If the L2 address of the next hop is defined, the HRS will update the HRMID-to-L2ADDRESS mapping.
	 * 
	 * @param pRoutingTable the routing table with new entries
	 * 
	 * @return true if the table had new routing data
	 */
	public boolean addHRMRoutes(RoutingTable pRoutingTable)
	{
		boolean tResult = false;
		
		for(RoutingEntry tEntry : pRoutingTable){
			tResult |= addHRMRoute(tEntry);
		}
		
		return tResult;
	}

	/**
	 * Deletes a route from the local HRM routing table.
	 * 
	 * @param pRoutingTableEntry the routing table entry
	 *  
	 * @return true if the entry was found and removed, otherwise false
	 */
	private boolean delHRMRoute(RoutingEntry pRoutingEntry)
	{
		boolean tResult = false;
		
		if (HRMConfig.DebugOutput.GUI_SHOW_TOPOLOGY_DETECTION){
			Logging.log(this, "Deleting HRM routing table entry: " + pRoutingEntry);
		}
		
		/**
		 * Inform the HRS about the new route
		 */
		tResult = getHRS().delHRMRoute(pRoutingEntry);

		/**
		 * Notify GUI
		 */
		if(tResult){
			pRoutingEntry.extendCause(this + "::delHRMRoute()");
			
			// it's time to update the GUI
			notifyGUI(pRoutingEntry);
		}
		
		return tResult;
	}

	/**
	 * Unregisters automatically old links from the HRG based on a given routing table entry
	 * 
	 * @param pRoutingEntry the routing table entry
	 */
	public void unregisterAutoHRG(RoutingEntry pRoutingEntry)
	{
		HRMID tDestHRMID = pRoutingEntry.getDest();
		if(tDestHRMID != null){
			if((!tDestHRMID.isClusterAddress()) || (pRoutingEntry.getNextHop().isCluster(tDestHRMID))){
				if(HRMConfig.DebugOutput.GUI_SHOW_HRG_UPDATES){
					Logging.log(this, "  ..unregistering (" + mCallsAddHRMRoute + ") node-2-node HRG link from " + pRoutingEntry.getSource() + " to " + pRoutingEntry.getNextHop() + " for: " + pRoutingEntry);
				}
				RoutingEntry tRoutingEntry = pRoutingEntry.clone();
				unregisterLinkHRG(pRoutingEntry.getSource(), pRoutingEntry.getNextHop(), tRoutingEntry);
			}
			HRMID tGeneralizedSourceHRMID = tDestHRMID.getForeignCluster(pRoutingEntry.getSource());
			// get the hierarchy level at which this link connects two clusters
			int tLinkHierLvl = tGeneralizedSourceHRMID.getHierarchyLevel();
			// initialize the source cluster HRMID
			HRMID tSourceClusterHRMID = pRoutingEntry.getSource().clone();
			// initialize the destination cluster HRMID
			HRMID tDestClusterHRMID = pRoutingEntry.getNextHop().clone();
			for(int i = 0; i <= tLinkHierLvl; i++){
				// reset the value for the corresponding hierarchy level for both the source and destination cluster HRMID
				tSourceClusterHRMID.setLevelAddress(i, 0);
				tDestClusterHRMID.setLevelAddress(i, 0);
	
				if(!tSourceClusterHRMID.equals(tDestClusterHRMID)){
					if(HRMConfig.DebugOutput.GUI_SHOW_HRG_UPDATES){
						Logging.log(this, "  ..unregistering (" + mCallsAddHRMRoute + ") cluster-2-cluster (lvl: " + i + ") HRG link from " + tSourceClusterHRMID + " to " + tDestClusterHRMID + " for: " + pRoutingEntry);
					}
					RoutingEntry tRoutingEntry = pRoutingEntry.clone();
//					tRoutingEntry.setDest(tDestClusterHRMID);
					
//					RoutingEntry.create(pRoutingEntry.getSource().clone(), tDestClusterHRMID.clone(), pRoutingEntry.getNextHop().clone(), RoutingEntry.NO_HOP_COSTS, RoutingEntry.NO_UTILIZATION, RoutingEntry.NO_DELAY, RoutingEntry.INFINITE_DATARATE, pRoutingEntry.getCause());
//					tRoutingEntry.setNextHopL2Address(pRoutingEntry.getNextHopL2Address());
					tRoutingEntry.extendCause(this + "::unregisterAutoHRG() with destination " + tRoutingEntry.getDest() + ", org. destination=" +pRoutingEntry.getDest());
//					tRoutingEntry.setTimeout(pRoutingEntry.getTimeout());
					unregisterCluster2ClusterLinkHRG(tSourceClusterHRMID, tDestClusterHRMID, tRoutingEntry);
				}
			}
		}
	}

	/**
	 * Removes a table from the routing table of the local HRS instance.
	 * 
	 * @param pRoutingTable the routing table with old entries
	 * 
	 * @return true if the table had existing routing data
	 */
	public boolean delHRMRoutes(RoutingTable pRoutingTable)
	{
		boolean tResult = false;
		
		for(RoutingEntry tEntry : pRoutingTable){
			RoutingEntry tDeleteThis = tEntry.clone();
			tDeleteThis.extendCause(this + "::delHRMRoutes()");
			tResult |= delHRMRoute(tDeleteThis);
		}
		
		return tResult;
	}

	/**
	 * Adds a route to the local L2 routing table.
	 * 
	 * @param pToL2Address the L2Address of the destination
	 * @param pRoute the route to the direct neighbor
	 */
	public void registerL2Route(L2Address pToL2Address, Route pRoute)
	{
		if (HRMConfig.DebugOutput.GUI_SHOW_TOPOLOGY_DETECTION){
    		Logging.log(this, "REGISTERING LINK (L2):\n  DEST.=" + pToL2Address + "\n  LINK=" + pRoute);
    	}

		// inform the HRS about the new route
		if(getHRS().registerL2RouteBestEffort(pToL2Address, pRoute)){
			// it's time to update the GUI
			notifyGUI(pRoute);
		}
	}

	/**
	 * Connects to a service with the given name. Method blocks until the connection has been set up.
	 * 
	 * @param pDestination the connection destination
	 * @param pRequirements the requirements for the connection
	 * @param pIdentity the identity of the connection requester
	 * 
	 * @return the created connection
	 * 
	 * @throws NetworkException
	 */
	public Connection connectBlock(Name pDestination, Description pRequirements, Identity pIdentity) throws NetworkException
	{
		Logging.log(this, "\n\n\n========> OUTGOING CONNECTION REQUEST TO: " + pDestination + " with requirements: " + pRequirements);

		// connect
		Connection tConnection = getLayer().connect(pDestination, pRequirements, pIdentity);
		Logging.log(this, "        ..=====> got connection: " + tConnection);
		
		// create blocking event handler
		BlockingEventHandling tBlockingEventHandling = new BlockingEventHandling(tConnection, 1);
		
		// wait for the first event
		Logging.log(this, "        ..waiting for connect() event");
		Event tEvent = tBlockingEventHandling.waitForEvent(HRMConfig.Hierarchy.CONNECT_TIMEOUT);
		Logging.log(this, "        ..=====> got for the connection to " + pDestination + " the event: " + tEvent);
		
		if(tEvent != null){
			if(tEvent instanceof ConnectedEvent) {
				if(!tConnection.isConnected()) {
					throw new NetworkException(this, "Connected event but connection is not connected.");
				} else {
					return tConnection;
				}
			}else if(tEvent instanceof ErrorEvent) {
				Exception exc = ((ErrorEvent) tEvent).getException();
				
				if(exc instanceof NetworkException) {
					throw (NetworkException) exc;
				} else {
					throw new NetworkException(this, "Cannot connect to " + pDestination +".", exc);
				}
			}else{
				throw new NetworkException(this, "Cannot connect to " + pDestination +" due to " + tEvent);
			}
		}else{
			Logging.warn(this, "Cannot connect to " + pDestination +" due to timeout");
			throw new NetworkException(this, "Cannot connect to " + pDestination +" due to timeout");
		}
	}

	/**
	 * Marks the FoGSiEm simulation creation as finished.
	 */
	public static void eventSimulationCreationHasFinished()
	{
		mFoGSiEmSimulationCreationFinished = true;
	}
	
	/**
	 * EVENT: simulation restarted
	 */
	public static void eventSimulationRestarted()
	{
		Logging.log(null, "EVENT: simulation restarted");

		FOUND_GLOBAL_ERROR = false;
		GLOBAL_PACKET_OVERHEAD_WRITTEN = false;
		FOUND_ALREADY_NO_PENDING_PACKETS = false;
		
		if(mFoGSiEmFirstSimulation){
			mFoGSiEmFirstSimulation = false;
		}

//		if((Simulation.remainingPlannedSimulations() > 1) && (FOUND_GLOBAL_ERROR)){
//			throw new RuntimeException("Global error in previous simulation detected");
//		}
		
		/**
		 * FoG-specific: reset Gate numbering
		 */
		GateContainer.sLastUsedGateNumber = 0;
		
		/**
		 * Reset numbering of AS
		 */
		AutonomousSystem.sNextFreeAsID = 1;
		
		/**
		 * Reset numbering of HRM signaling messages
		 */
		SignalingMessageHrm.sHRMMessagesCounter = 1;
		
		/**
		 * Reset numbering of MultiplexHeader messages
		 */
		MultiplexHeader.sMultiplexMessagesCounter = 1;
		
		/**
		 * remove all QoSTestAppGui instances
		 */
		QoSTestAppGUI.removeAll();
		
		/**
		 * remove all GraphEditor instances
		 */
		GraphEditor.removeAll();
		
		/**
		 * remove all HRMViewer instances
		 */
		HRMViewer.removeAll();
		
		resetPacketOverheadCounting();
		sPacketOverheadMeasurementStart = 0;

		/**
		 * Kill all processors of the previous simulation run
		 */
		if(sRegisteredHRMControllers != null){
			for(HRMController tHRMController : sRegisteredHRMControllers){
				tHRMController.getProcessor().exit();
			}
		}
		
		// reset the stored HRMController database
		Logging.log("Remaining registered HRMController instances: " + sRegisteredHRMControllers);
		sRegisteredHRMControllers = new LinkedList<HRMController>();
		sResetNMS = true;

		sNextCheckForDeprecatedCoordinatorProxies = 0;
		sSimulationTimeOfLastCoordinatorAnnouncementWithImpact = 0;
		sSimulationTimeOfLastAddressAssignmenttWithImpact = 0;
		
		resetHierarchyStatistic();
		resetPacketStatistic();
	}

	/**
	 * Resets the statistic about the HRM hierarchy (clusters & coordinators)
	 */
	public static void resetHierarchyStatistic()
	{
		sRegisteredCoordinators = 0;
		sUnregisteredCoordinators = 0;
		sRegisteredCoordinatorsCounter = new HashMap<Integer, Integer>();
		for(int i = 0; i < HRMConfig.Hierarchy.HEIGHT; i++){
			Coordinator.mCreatedCoordinators[i] = 0;
		}
		Coordinator.sNextFreeCoordinatorID = 1;
		Cluster.sNextFreeClusterID = 1;
		for(int i = 0; i < HRMConfig.Hierarchy.HEIGHT; i++){
			Cluster.mCreatedClusters[i] = 0;
		}
	}
	
	/**
	 * Resets the statistic about used signaling packets
	 */
	public static void resetPacketStatistic()
	{
		AnnouncePhysicalEndPoint.sCreatedPackets = new Long(0);
		MultiplexHeader.sCreatedPackets = new Long(0);
		SignalingMessageHrm.sCreatedPackets = new Long(0);
		PingPeer.sCreatedPackets = new Long(0);
		AnnounceHRMIDs.sCreatedPackets = new Long(0);
		AssignHRMID.sCreatedPackets = new Long(0);
		RevokeHRMIDs.sCreatedPackets = new Long(0);
		InformClusterLeft.sCreatedPackets = new Long(0);
		InformClusterMembershipCanceled.sCreatedPackets = new Long(0);
		RequestClusterMembership.sCreatedPackets = new Long(0);
		RequestClusterMembershipAck.sCreatedPackets = new Long(0);
		SignalingMessageElection.sCreatedPackets = new Long(0);
		ElectionAlive.sCreatedPackets = new Long(0);
		ElectionAnnounceWinner.sCreatedPackets = new Long(0);
		ElectionElect.sCreatedPackets = new Long(0);
		ElectionLeave.sCreatedPackets = new Long(0);
		ElectionPriorityUpdate.sCreatedPackets = new Long(0);
		ElectionReply.sCreatedPackets = new Long(0);
		ElectionResignWinner.sCreatedPackets = new Long(0);
		ElectionReturn.sCreatedPackets = new Long(0);
		AnnounceCoordinator.sCreatedPackets = new Long(0);
		InvalidCoordinator.sCreatedPackets = new Long(0);
		RouteReport.sCreatedPackets = new Long(0);
		RouteShare.sCreatedPackets = new Long(0);
	}
	
	/**
	 * Checks if the entire simulation was created
	 * 
	 * @return true or false
	 */
	private boolean simulationCreationFinished()
	{
		return mFoGSiEmSimulationCreationFinished;
	}

	/**
	 * Determines the Cluster object (on hierarchy level 0) for a given network interface
	 * 
	 * @param pInterface the network interface
	 * 
	 * @return the found Cluster object, null if nothing was found
	 */
	private Cluster getBaseHierarchyLevelCluster(NetworkInterface pInterface)
	{
		Cluster tResult = null;
		
		LinkedList<Cluster> tBaseClusters = getAllClusters(HierarchyLevel.BASE_LEVEL);
		for (Cluster tCluster : tBaseClusters){
			NetworkInterface tClusterNetIf = tCluster.getBaseHierarchyLevelNetworkInterface();
			if ((pInterface == tClusterNetIf) || (pInterface.equals(tCluster.getBaseHierarchyLevelNetworkInterface()))){
				tResult = tCluster;
			}
		}
		
		return tResult;
	}
	
	/**
	 * Determines the hierarchy node priority for Election processes
	 * 
	 * @return the hierarchy node priority
	 */
	public long getNodePriority(HierarchyLevel pLevel)
	{
		long tResult = getConnectivityNodePriority();
		
		if (HRMConfig.Hierarchy.USE_SEPARATE_HIERARCHY_NODE_PRIORITY){
			// the used hierarchy level is always "1" above of the one from the causing entity
			int tHierLevel = pLevel.getValue();
			if (!HRMConfig.Hierarchy.USE_SEPARATE_HIERARCHY_NODE_PRIORITY_PER_LEVEL){
				// always use L1
				tHierLevel = 1;
			}

			if(!pLevel.isBaseLevel()){
				synchronized (mNodeHierarchyPriority) {
					tResult = mNodeHierarchyPriority[tHierLevel];
				}
			}
		}
		
		return tResult;
	}
	
	/**
	 * Determines the connectivity node priority for Election processes
	 * 
	 * @return the connectivity node priority
	 */
	private long getConnectivityNodePriority()
	{
		long tResult = 0;
		
		synchronized (mNodeConnectivityPriority) {
			tResult = mNodeConnectivityPriority;
		}
		
		return tResult;
	}
	
	/**
	 * Determines the connectivity of this node
	 * 
	 * @return the connectivity of the node 
	 */
	public long getConnectivity()
	{
		long tResult = 0;
		
		synchronized (mNodeConnectivityPriority) {
			tResult = (mNodeConnectivityPriority / ElectionPriority.OFFSET_FOR_CONNECTIVITY);
		}
		
		return tResult;
	}
	
	/**
	 * Sets new connectivity node priority for Election processes
	 * 
	 * @param pCausingNetworkInterface the causing network interface
	 * @param pPriority the new connectivity node priority
	 */
	private int mConnectivityPriorityUpdates = 0;
	private void updateConnectivityPriority(NetworkInterface pCausingNetworkInterface, long pPriority)
	{
		synchronized (mNodeConnectivityPriority) {
			Logging.log(this, "Setting new connectivity node priority: " + pPriority);
			mNodeConnectivityPriority = pPriority;

			mConnectivityPriorityUpdates++;
			
			/**
			 * Asynchronous execution of "distributeHierarchyNodePriorityUpdate()" inside context of HRMControllerProcessor.
			 * This also reduces convergence time for finding the correct network clustering 
			 */ 
			if(mProcessorThread != null){
				mProcessorThread.eventNewConnectivity(pCausingNetworkInterface);
			}else{
				Logging.warn(this, "Processor thread is invalid, ignoring connectivity priority (" + pPriority + ") update (" + mConnectivityPriorityUpdates + ")");
			}
			//HINT: for synchronous execution use here "distributeHierarchyNodePriorityUpdate(pHierarchyLevel)"
			//      instead of "mProcessorThread.eventNewHierarchyPriority(pHierarchyLevel)"
			
			/**
			 * Trigger: hierarchy data changed
			 */
			eventHierarchyDataChanged();
		}
	}
	
	
	/**
	 * Distributes connectivity node priority update to all important local entities
	 * 
	 * @param pCausingNetworkInterface the causing network interface 
	 */
	public void distributeConnectivityNodePriorityUpdate(NetworkInterface pCausingNetworkInterface)
	{
		long tPriority = getConnectivityNodePriority();
		
		/**
		 * Inform all local ClusterMembers/Clusters at level 0 about the change
		 * HINT: we have to enforce a permanent lock of mLocalClusterMembers, 
		 *       otherwise race conditions might be caused (another ClusterMemeber 
		 *       could be created while we are updating the priorities of all the 
		 *       formerly known ones)
		 * HINT: mLocalClusterMembers also contains all local Clusters      
		 */
		// get a copy of the list about local CoordinatorAsClusterMember instances in order to avoid dead lock between HRMControllerProcessor and main EventHandler
		LinkedList<ClusterMember> tLocalL0ClusterMembers = getAllL0ClusterMembers();
		Logging.log(this, "Distributing connectivity priority (" + tPriority + ") update (last: " + mConnectivityPriorityUpdates + ")");
		int i = 0;
		for(ClusterMember tClusterMember : tLocalL0ClusterMembers){
			// only base hierarchy level!
			if(tClusterMember.getHierarchyLevel().isBaseLevel()){
				Logging.log(this, "      ..distributing update (" + mConnectivityPriorityUpdates + ") - informing[" + i + "]: " + tClusterMember);
				tClusterMember.eventConnectivityNodePriorityUpdate(tPriority);
				i++;
			}
		}
	}

	/**
	 * Returns the time for which the hierarchy remains stable
	 * 
	 * @return the time with stable hierarchy
	 */
	public double getTimeWithStableHierarchy()
	{
		if(mSimulationTimeOfLastCoordinatorAnnouncementWithImpact == 0){
			return 0;
		}else{
			return getSimulationTime() - mSimulationTimeOfLastCoordinatorAnnouncementWithImpact;
		}
	}
	
	/**
	 * Returns true if a long-term stable hierarchy is recognized
	 * 
	 * @return true or false
	 */
	public boolean hasLongTermStableHierarchy()
	{
		return  getTimeWithStableHierarchy() > HRMConfig.Hierarchy.COORDINATOR_ANNOUNCEMENTS_INTERVAL_HIERARCHY_INIT_TIME + HRMConfig.Hierarchy.MAX_E2E_DELAY;
	}

	/**
	 * EVENT: hierarchy data changed
	 */
	private void eventHierarchyDataChanged()
	{
		/**
		 * Refresh the stored simulation time describing when the last AnnounceCoordinator packet had impact on the hierarchy
		 */
		mSimulationTimeOfLastCoordinatorAnnouncementWithImpact = getSimulationTime();
		sSimulationTimeOfLastCoordinatorAnnouncementWithImpact = mSimulationTimeOfLastCoordinatorAnnouncementWithImpact; 
				
		if(!mWarnedAboutHierarchyChange){
			/**
			 * If GUI_USER_CTRL_COORDINATOR_ANNOUNCEMENTS is deactivated and the topology changes, we have deactivated the 
			 * AnnounceCoordinator packets too early or the user has deactivated it too early. -> this leads to faulty results with a high probability 
			 */
			if(!GUI_USER_CTRL_COORDINATOR_ANNOUNCEMENTS){
				Logging.err(this, "------------------------------------------------------------------------------------------------------------------");
				Logging.err(this, "--- Detected a hierarchy data change when GUI_USER_CTRL_COORDINATOR_ANNOUNCEMENTS was already set to false, stack trace: ");
				for (StackTraceElement tStep : Thread.currentThread().getStackTrace()){
				    Logging.err(this, "    .." + tStep);
				}
				Logging.err(this, "------------------------------------------------------------------------------------------------------------------");
			}
			if(FOUND_GLOBAL_ERROR){
				Logging.err(this, "------------------------------------------------------------------------------------------------------------------");
				Logging.err(this, "--- Detected a hierarchy data change when already a GLOBAL ERROR was detected, stack trace: ");
				for (StackTraceElement tStep : Thread.currentThread().getStackTrace()){
				    Logging.err(this, "    .." + tStep);
				}
				Logging.err(this, "------------------------------------------------------------------------------------------------------------------");
				mWarnedAboutHierarchyChange = true;
			}
		}
		
		/**
		 * Resets all life times of all local coordinators in order to trigger again a short refresh time (AnnounceCoordinator packets)
		 */
		LinkedList<Coordinator> tLocalCoordinators = getAllCoordinators();
		for (Coordinator tCoordinator: tLocalCoordinators){
			tCoordinator.resetLifeTime();
		}
	}

	/**
	 * EVENT: addressing data changed
	 */
	private void eventAddressingDataChanged()
	{
		/**
		 * Refresh the stored simulation time describing when the last AssignHRMID packet had impact on the addressing
		 */
		sSimulationTimeOfLastAddressAssignmenttWithImpact = getSimulationTime();
	}
	
	/**
	 * Distributes hierarchy node priority update to all important local entities
	 * 
	 * @param pHierarchyLevel the hierarchy level
	 */
	public synchronized void distributeHierarchyNodePriorityUpdate(HierarchyLevel pHierarchyLevel)
	{
		long tNewPrio = getNodePriority(pHierarchyLevel);
		LinkedList<CoordinatorAsClusterMember> tLocalCoordinatorAsClusterMembers = getAllCoordinatorAsClusterMembers();
		LinkedList<Cluster> tLocalClusters = getAllClusters();
		
		if(HRMConfig.DebugOutput.GUI_SHOW_PRIORITY_UPDATES){
			Logging.log(this, "Distributing priority (" + tNewPrio + ") update (last: " + mHierarchyPriorityUpdates + ") for hierarchy level: " + pHierarchyLevel.getValue());
		}
		int i = 0;
		for(CoordinatorAsClusterMember tCoordinatorAsClusterMember : tLocalCoordinatorAsClusterMembers){
			if((tCoordinatorAsClusterMember.getHierarchyLevel().equals(pHierarchyLevel)) || (!HRMConfig.Hierarchy.USE_SEPARATE_HIERARCHY_NODE_PRIORITY_PER_LEVEL)){
				if(HRMConfig.DebugOutput.GUI_SHOW_PRIORITY_UPDATES){
					Logging.log(this, "      ..distributing update (last: " + mHierarchyPriorityUpdates + ") to peer[" + i + "]: " + tCoordinatorAsClusterMember);
				}
			}
		}		
		i = 0;
		for(Cluster tLocalCluster : tLocalClusters){
			if((tLocalCluster.getHierarchyLevel().equals(pHierarchyLevel)) || (!HRMConfig.Hierarchy.USE_SEPARATE_HIERARCHY_NODE_PRIORITY_PER_LEVEL)){
				if(HRMConfig.DebugOutput.GUI_SHOW_PRIORITY_UPDATES){
					Logging.log(this, "      ..distributing update (last: " + mHierarchyPriorityUpdates + ") to peer[" + i + "]: " + tLocalCluster);
				}
			}
		}
				
		/**
		 * Inform all local CoordinatorAsClusterMemeber objects about the change
		 * HINT: we have to enforce a permanent lock of mLocalCoordinatorAsClusterMemebers, 
		 *       otherwise race conditions might be caused (another CoordinatorAsClusterMemeber 
		 *       could be created while we are updating the priorities of all the 
		 *       formerly known ones)
		 */
		// get a copy of the list about local CoordinatorAsClusterMember instances in order to avoid dead lock between HRMControllerProcessor and main EventHandler
		i = 0;
		for(CoordinatorAsClusterMember tCoordinatorAsClusterMember : tLocalCoordinatorAsClusterMembers){
			if((tCoordinatorAsClusterMember.getHierarchyLevel().equals(pHierarchyLevel)) || (!HRMConfig.Hierarchy.USE_SEPARATE_HIERARCHY_NODE_PRIORITY_PER_LEVEL)){
				if(HRMConfig.DebugOutput.GUI_SHOW_PRIORITY_UPDATES){
					Logging.log(this, "      ..update (last: " + mHierarchyPriorityUpdates + ") - informing[" + i + "]: " + tCoordinatorAsClusterMember);
				}
				tCoordinatorAsClusterMember.eventHierarchyNodePriorityUpdate(getNodePriority(pHierarchyLevel));
				i++;
			}
		}
		// get a copy of the list about local CoordinatorAsClusterMember instances in order to avoid dead lock between HRMControllerProcessor and main EventHandler
		i = 0;
		for(Cluster tLocalCluster : tLocalClusters){
			if((tLocalCluster.getHierarchyLevel().equals(pHierarchyLevel)) || (!HRMConfig.Hierarchy.USE_SEPARATE_HIERARCHY_NODE_PRIORITY_PER_LEVEL)){
				if(HRMConfig.DebugOutput.GUI_SHOW_PRIORITY_UPDATES){
					Logging.log(this, "      ..update (last: " + mHierarchyPriorityUpdates + ") - informing[" + i + "]: " + tLocalCluster);
				}
				tLocalCluster.eventHierarchyNodePriorityUpdate(getNodePriority(pHierarchyLevel));
				i++;
			}
		}
	}

	/**
	 * Sets new hierarchy node priority for Election processes
	 * 
	 * @param pPriorityOffset the offset for the hierarchy node priority
	 * @param pHierarchyLevel the hierarchy level
	 */
	private int mHierarchyPriorityUpdates = 0;
	private void updateHierarchyPriority(long pPriorityOffset, HierarchyLevel pHierarchyLevel)
	{
		/**
		 * Prepare check: calculate max. distance
		 */
		long tMaxDistance = HRMConfig.Hierarchy.RADIUS;
		if(pHierarchyLevel.getValue() > 1){
			tMaxDistance = HRMConfig.Hierarchy.MAX_HOPS_TO_A_REMOTE_COORDINATOR;
		}

		/**
		 * Prepare check: calculate multiplier
		 */
		long tMultiplier = 0;
		if (pHierarchyLevel.getValue() == 1 /* we search for L1 prio and use the entities from L0 */){
			tMultiplier = ElectionPriority.OFFSET_FOR_KNOWN_BASE_REMOTE_L0_COORDINATOR;
		}else{
			tMultiplier = ElectionPriority.OFFSET_FOR_KNOWN_BASE_REMOTE_L1p_COORDINATOR;
		}
		
		long tOverallPriority = 0;
		long tPriority = 0;
		synchronized (mNodeHierarchyPriority) {
			/**
			 * check: iterate over local coordinators
			 */
			synchronized (mLocalCoordinators) {
				LinkedList<Coordinator> tCoordinators = getAllCoordinators(pHierarchyLevel.getValue() - 1);
				for(Coordinator tCoordinator : tCoordinators){
					tOverallPriority += tMultiplier * (2 + tMaxDistance - 0 /* distance */);
				}
			}			
			/**
			 * check: iterate over local coordinator proxies
			 */
			synchronized (mLocalCoordinatorProxies) {
				LinkedList<CoordinatorProxy> tCoordinatorProxies = getAllCoordinatorProxies(pHierarchyLevel.getValue() - 1);
				for(CoordinatorProxy tCoordinatorProxy : tCoordinatorProxies){
					tOverallPriority += tMultiplier * (2 + tMaxDistance - tCoordinatorProxy.getDistance());
				}
			}

			tPriority = mNodeHierarchyPriority[pHierarchyLevel.getValue()];

			// update priority
			tPriority += pPriorityOffset; 
		
			if(tPriority != tOverallPriority){
				if(HRMConfig.DebugOutput.GUI_SHOW_PRIORITY_UPDATES){
					Logging.warn(this, "Setting new L" + pHierarchyLevel.getValue() + " hierarchy node priority: " + tPriority + " when the overall calculation told us the priority: " + tOverallPriority);
				}
			}
			
			if(HRMConfig.DebugOutput.GUI_SHOW_PRIORITY_UPDATES){
				Logging.log(this, "Setting new L" + pHierarchyLevel.getValue() + " hierarchy node priority: " + tPriority);
			}
			mNodeHierarchyPriority[pHierarchyLevel.getValue()] = tPriority;

			mHierarchyPriorityUpdates++;
		
			if(HRMConfig.DebugOutput.GUI_SHOW_PRIORITY_UPDATES){
				Logging.log(this, "  ..informing about the priority (" + tPriority + ") update (" + mHierarchyPriorityUpdates + ")");
			}
		}
			
		/**
		 * Asynchronous execution of "distributeHierarchyNodePriorityUpdate()" inside context of HRMControllerProcessor.
		 * This also reduces convergence time for finding the correct network clustering 
		 */ 
		if(mProcessorThread != null){
			mProcessorThread.eventNewHierarchyPriority(pHierarchyLevel);
		}else{
			Logging.warn(this, "Processor thread is invalid, ignoring priority (" + tPriority + ") update (" + mHierarchyPriorityUpdates + ")");
		}
		//HINT: for synchronous execution use here "distributeHierarchyNodePriorityUpdate(pHierarchyLevel)"
		//      instead of "mProcessorThread.eventNewHierarchyPriority(pHierarchyLevel)"
		
		/**
		 * Trigger: hierarchy data changed
		 */
		eventHierarchyDataChanged();
	}

	/**
	 * Increases base Election priority
	 * 
	 * @param pCausingInterfaceToNeighbor the update causing interface to a neighbor
	 */
	private synchronized void increaseNodePriority_Connectivity(NetworkInterface pCausingInterfaceToNeighbor)
	{
		// get the current priority
		long tPriority = getConnectivityNodePriority();
		
		if(HRMConfig.DebugOutput.GUI_SHOW_PRIORITY_UPDATES){
			Logging.log(this, "Increasing node priority (CONNECTIVITY) by " + ElectionPriority.OFFSET_FOR_CONNECTIVITY);
		}

		// get the current priority offset
		long tOffset = ElectionPriority.OFFSET_FOR_CONNECTIVITY;

		// increase priority
		tPriority += tOffset;
		
		if(HRMConfig.DebugOutput.ALLOW_MEMORY_CONSUMING_TRACK_PRIORITY_CONNECTIVITY){
			mDesriptionConnectivityPriorityUpdates += "\n + " + ElectionPriority.OFFSET_FOR_CONNECTIVITY + " ==> " + pCausingInterfaceToNeighbor;
		}
		
		// update priority
		updateConnectivityPriority(pCausingInterfaceToNeighbor, tPriority);
//
//		Logging.log(this, "Increasing hierarchy node priority (CONNECTIVITY) by " + ElectionPriority.OFFSET_FOR_CONNECTIVITY);
//		
//		mDesriptionHierarchyPriorityUpdates += "\n + " + ElectionPriority.OFFSET_FOR_CONNECTIVITY + " <== Cause: " + pCausingInterfaceToNeighbor;
//
//		// update priority
//		updateHierarchyPriority(tOffset, new HierarchyLevel(this,  1));
	}
	
	/**
	 * Decreases base Election priority
	 * 
	 * @param pCausingInterfaceToNeighbor the update causing interface to a neighbor
	 */
	private synchronized void decreaseNodePriority_Connectivity(NetworkInterface pCausingInterfaceToNeighbor)
	{
		// get the current priority
		long tPriority = getConnectivityNodePriority();
		
		if(HRMConfig.DebugOutput.GUI_SHOW_PRIORITY_UPDATES){
			Logging.log(this, "Decreasing node priority (CONNECTIVITY) by " + ElectionPriority.OFFSET_FOR_CONNECTIVITY);
		}

		// get the current priority offset
		long tOffset = -ElectionPriority.OFFSET_FOR_CONNECTIVITY;

		// increase priority
		tPriority += tOffset;
		
		if(HRMConfig.DebugOutput.ALLOW_MEMORY_CONSUMING_TRACK_PRIORITY_CONNECTIVITY){
			mDesriptionConnectivityPriorityUpdates += "\n - " + ElectionPriority.OFFSET_FOR_CONNECTIVITY + " ==> " + pCausingInterfaceToNeighbor;
		}
		
		// update priority
		updateConnectivityPriority(pCausingInterfaceToNeighbor, tPriority);
//
//		Logging.log(this, "Decreasing hierarchy node priority (CONNECTIVITY) by " + ElectionPriority.OFFSET_FOR_CONNECTIVITY);
//		
//		mDesriptionHierarchyPriorityUpdates += "\n - " + ElectionPriority.OFFSET_FOR_CONNECTIVITY + " <== Cause: " + pCausingInterfaceToNeighbor;
//
//		// update priority
//		updateHierarchyPriority(tOffset, new HierarchyLevel(this, 1));
	}

	/**
	 * Increases hierarchy Election priority
	 * 
	 * @param pCausingEntity the update causing entity
	 */
	public synchronized void increaseHierarchyNodePriority_KnownCoordinator(ControlEntity pCausingEntity)
	{
		/**
		 * Are we at base hierarchy level or should we accept all levels?
		 */ 
		if((pCausingEntity.getHierarchyLevel().isBaseLevel()) || (HRMConfig.Hierarchy.USE_SEPARATE_HIERARCHY_NODE_PRIORITY_PER_LEVEL)){
			// the used hierarchy level is always "1" above of the one from the causing entity
			int tHierLevel = pCausingEntity.getHierarchyLevel().getValue() + 1;
			if (!HRMConfig.Hierarchy.USE_SEPARATE_HIERARCHY_NODE_PRIORITY_PER_LEVEL){
				// always use L1
				tHierLevel = 1;
			}
			
			long tDistance = 0;
			if(pCausingEntity instanceof CoordinatorProxy){
				tDistance = ((CoordinatorProxy)pCausingEntity).getDistance();
			}
	
			long tMaxDistance = HRMConfig.Hierarchy.RADIUS;
			if(!pCausingEntity.getHierarchyLevel().isBaseLevel()){
				tMaxDistance = HRMConfig.Hierarchy.MAX_HOPS_TO_A_REMOTE_COORDINATOR;
			}
			
			if((tDistance >= 0) && (tDistance <= tMaxDistance)){
				synchronized (mNodeHierarchyPriority) {
					// get the current priority
					long tPriority = mNodeHierarchyPriority[tHierLevel];
					
					long tOffset = 0;
					if (pCausingEntity.getHierarchyLevel().isBaseLevel()){
						tOffset = ElectionPriority.OFFSET_FOR_KNOWN_BASE_REMOTE_L0_COORDINATOR * (2 + tMaxDistance - tDistance);
					}else{
						tOffset = ElectionPriority.OFFSET_FOR_KNOWN_BASE_REMOTE_L1p_COORDINATOR * (2 + tMaxDistance - tDistance);
					}
							
					if(HRMConfig.DebugOutput.GUI_SHOW_PRIORITY_UPDATES){
						Logging.log(this, "Increasing hierarchy node priority (KNOWN BASE COORDINATOR) by " + (long)tOffset + ", distance=" + tDistance + "/" + tMaxDistance);
					}
			
					String tSpace = "";
					for(int i = 0; i < tHierLevel; i++){
						tSpace += "  "; 
					}
					if(HRMConfig.DebugOutput.ALLOW_MEMORY_CONSUMING_TRACK_PRIORITY_HIERARCHY){
						mDesriptionHierarchyPriorityUpdates += "\n + " + tSpace + (tPriority + tOffset) + "-L" + tHierLevel + ": " + tOffset + " <== HOPS: " + tDistance + "/" + tMaxDistance + ", Cause: " + pCausingEntity;
					}
		
					// update priority
					updateHierarchyPriority(tOffset, new HierarchyLevel(this, tHierLevel));
				}
			}else{
				Logging.err(this, "Detected invalid distance: " + tDistance + "/" + tMaxDistance);
			}
		}
	}

	/**
	 * Decreases hierarchy Election priority
	 * 
	 * @param pCausingEntity the update causing entity
	 */
	public synchronized void decreaseHierarchyNodePriority_KnownCoordinator(ControlEntity pCausingEntity)
	{
		/**
		 * Are we at base hierarchy level or should we accept all levels?
		 */ 
		if((pCausingEntity.getHierarchyLevel().isBaseLevel()) || (HRMConfig.Hierarchy.USE_SEPARATE_HIERARCHY_NODE_PRIORITY_PER_LEVEL)){
			// the used hierarchy level is always "1" above of the one from the causing entity
			int tHierLevel = pCausingEntity.getHierarchyLevel().getValue() + 1;
			if (!HRMConfig.Hierarchy.USE_SEPARATE_HIERARCHY_NODE_PRIORITY_PER_LEVEL){
				// always use L1
				tHierLevel = 1;
			}

			long tDistance = 0;
			if(pCausingEntity instanceof CoordinatorProxy){
				tDistance = ((CoordinatorProxy)pCausingEntity).getDistance();
			}
			
			long tMaxDistance = HRMConfig.Hierarchy.RADIUS;
			if(!pCausingEntity.getHierarchyLevel().isBaseLevel()){
				tMaxDistance = HRMConfig.Hierarchy.MAX_HOPS_TO_A_REMOTE_COORDINATOR;
			}

			if((tDistance >= 0) && (tDistance <= tMaxDistance)){
				synchronized (mNodeHierarchyPriority) {
					// get the current priority
					long tPriority = mNodeHierarchyPriority[tHierLevel];
					
					long tOffset = 0;
					if (pCausingEntity.getHierarchyLevel().isBaseLevel()){
						tOffset = (-1) * ElectionPriority.OFFSET_FOR_KNOWN_BASE_REMOTE_L0_COORDINATOR * (2 + tMaxDistance - tDistance);
					}else{
						tOffset = (-1) * ElectionPriority.OFFSET_FOR_KNOWN_BASE_REMOTE_L1p_COORDINATOR * (2 + tMaxDistance - tDistance);
					}
					
					if(HRMConfig.DebugOutput.GUI_SHOW_PRIORITY_UPDATES){
						Logging.log(this, "Decreasing hierarchy node priority (KNOWN BASE COORDINATOR) by " + (long)tOffset + ", distance=" + tDistance + "/" + tMaxDistance);
					}
			
					String tSpace = "";
					for(int i = 0; i < tHierLevel; i++){
						tSpace += "  "; 
					}
					if(HRMConfig.DebugOutput.ALLOW_MEMORY_CONSUMING_TRACK_PRIORITY_HIERARCHY){
						mDesriptionHierarchyPriorityUpdates += "\n - " + tSpace + (tPriority + tOffset) + "-L" + tHierLevel + ": " + tOffset + " <== HOPS: " + tDistance + "/" + tMaxDistance + ", Cause: " + pCausingEntity;
					}
		
					// update priority
					updateHierarchyPriority(tOffset, new HierarchyLevel(this, tHierLevel));
				}
			}else{
				Logging.err(this, "Detected invalid distance: " + tDistance + "/" + tMaxDistance);
			}
		}
	}

	/**
	 * Returns a description about all connectivity priority updates.
	 * This function is only used within the GUI. It is not part of the concept.
	 * 
	 * @return the description
	 */
	public String getGUIDescriptionConnectivityPriorityUpdates()
	{
		updateGUINodeDecoration();
		return mDesriptionConnectivityPriorityUpdates;
	}

	/**
	 * Returns a description about all HRMID updates.
	 * 
	 * @return the description
	 */
	public String getGUIDescriptionHRMIDChanges()
	{
		return mDescriptionHRMIDUpdates;
	}

	/**
	 * Returns a description about all HRG updates.
	 * 
	 * @return the description
	 */
	public String getGUIDescriptionHRGChanges()
	{
		return mDescriptionHRGUpdates;
	}
	
	/**
	 * Returns a description about all hierarchy priority updates
	 * This function is only used within the GUI. It is not part of the concept.
	 * 
	 * @return the description
	 */
	public String getGUIDescriptionHierarchyPriorityUpdates()
	{
		updateGUINodeDecoration();
		return mDesriptionHierarchyPriorityUpdates;
	}

	/**
	 * Returns a log about "update cluster" events
	 * This function is only used within the GUI. It is not part of the concept.
	 * 
	 * @return the description
	 */
	public String getGUIDescriptionClusterUpdates()
	{
		return mProcessorThread.getGUIDescriptionClusterUpdates();
	}
	
	/**
	 * Returns a description about all used cluster addresses
	 * 
	 * @return the description
	 */
	public String getGUIDEscriptionUsedAddresses()
	{
		String tResult = "";
		
		LinkedList<Cluster> tAllClusters = getAllClusters();
		for (Cluster tCluster : tAllClusters){
			tResult += "\n .." + tCluster + " uses these addresses:";
			LinkedList<Integer> tUsedAddresses = tCluster.getUsedAddresses();
			int i = 0;
			for (int tUsedAddress : tUsedAddresses){
				tResult += "\n     ..[" + i + "]: " + tUsedAddress;
				i++;
			}

			tResult += "\n .." + tCluster + " has these reservations:";
			HashMap<Integer, ComChannel> tReservations = tCluster.getReservedAddresses();
			i = 0;
			for(Integer tReservedAddr : tReservations.keySet()){
				tResult += "\n     ..[" + i + "]: " + tReservedAddr + " => " + tReservations.get(tReservedAddr);
				i++;
			}
			
			LinkedList<ComChannel> tAllClusterChannels = tCluster.getComChannels();
			tResult += "\n .." + tCluster + " channels:";
			i = 0;
			for(ComChannel tComChannel : tAllClusterChannels){
				tResult += "\n     ..[" + i + "]: " + tComChannel;
				i++;
			}
		}
		
		return tResult;
	}

	/**
	 * EVENT: a new QoS reservation was created and we should update the local routing data
	 * 
	 * @param pNextHopL2Address the L2Address of the node to which special QoS requirements were processed
	 * @param pQoSReservationDescription the description of the QoS reservation
	 */
	public void eventQoSReservation(L2Address pNextHopL2Address, Description pQoSReservationDescription)
	{
		Logging.log(this, "EVENT: QoS reservation detected to node: " + pNextHopL2Address);
//		Logging.log(this, "   ..QoS reservation: " + pQoSReservationDescription);
		
		/**
		 * Update the learned routes based on neighborhood data
		 */
		LinkedList<ClusterMember> tL0ClusterMembers = getAllL0ClusterMembers();
		for(ClusterMember tClusterMember : tL0ClusterMembers){
			if(tClusterMember.hasClusterValidCoordinator()){
//				Logging.log(this, "   ..auto-update shared routing data of: " + tClusterMember); 
				tClusterMember.detectNeighborhood();
			}
		}
		
		/**
		 * Update the learned routes based on received RouteShare packets (inside hierarchy)
		 */
		for(int i = 0; i < HRMConfig.Hierarchy.HEIGHT - 1; i++){
			LinkedList<Coordinator> tLevelCoordinators = getAllCoordinators(i);
			for(Coordinator tCoordinator : tLevelCoordinators){
//				Logging.log(this, "   ..auto-update shared routing data of: " + tCoordinator); 
				tCoordinator.learnLocallyTheLastSharedRoutingTable(this + "::eventQoSReservation() towards " + pNextHopL2Address);
			}
		}
		
		/**
		 * Trigger update of routing table view
		 */
		RoutingEntry tDummyEntry = RoutingEntry.createLocalhostEntry(new HRMID(0), this + "::eventQoSReservation() towards " + pNextHopL2Address);
		notifyGUI(tDummyEntry);
	}

	/**
	 * Reacts on a lost physical neighbor.
	 * HINT: "pNeighborL2Address" doesn't correspond to the neighbor's central FN!
	 * 
	 * @param pInterfaceToNeighbor the network interface to the neighbor 
	 * @param pNeighborL2Address the L2 address of the detected physical neighbor's first FN towards the common bus.
	 */
	public synchronized void eventLostPhysicalNeighborNode(final NetworkInterface pInterfaceToNeighbor, L2Address pNeighborL2Address)
	{
		Logging.warn(this, "\n\n\n############## LOST DIRECT NEIGHBOR NODE " + pNeighborL2Address + ", interface=" + pInterfaceToNeighbor);

		/**
		 * Cleanup for list of known com. sessions
		 */
		synchronized (mCommunicationSessions) {
			Logging.log(this, "   ..known sessions: " + mCommunicationSessions);
			boolean tRepeatSearch = false;
			
			@SuppressWarnings("unchecked")
			LinkedList<ComSession> tComSessions = (LinkedList<ComSession>) mCommunicationSessions.clone();

			/**
			 * We use this to ease the implementation.
			 * (The given pNeighborL2Addres is the first FN towards the central FN of the neighbor node. 
			 *  But we need the address of the actual central FN of the neighbor node in order to be able to identify all related com. sessions.)
			 */			
			L2Address tCorrectPeerL2Address = null;
			do{
				tRepeatSearch = false;
				for (ComSession tComSession : tComSessions){
					if((tComSession.isPeer(pNeighborL2Address)) || ((tCorrectPeerL2Address != null) && tComSession.isPeer(tCorrectPeerL2Address))){
						Logging.log(this, "   ..stopping session: " + tComSession);
						tCorrectPeerL2Address = tComSession.getPeerL2Address();
						if(mProcessorThread != null){
							if(mProcessorThread.isValid()){
								mProcessorThread.eventCloseSession(tComSession);
							}
						}
						tRepeatSearch = true;
						tComSessions.remove(tComSession);
						break; // only the inner "for"-loop
					}else{
						Logging.log(this, "   ..leaving session: " + tComSession);
					}
				}
			}while(tRepeatSearch);
		}
		
		/**
		 * Cleanup for list of known network interfaces
		 */
		synchronized (mLocalNetworkInterfaces) {
			if(mLocalNetworkInterfaces.contains(pInterfaceToNeighbor)){
				Integer tRefCount = mLocalNetworkInterfacesRefCount.get(pInterfaceToNeighbor);
				
				/**
				 * decrease ref counter
				 */
				if(tRefCount == null){
					Logging.err(this, "Invalid ref. count for known network interface: " + pInterfaceToNeighbor); 
				}
				tRefCount--;
				mLocalNetworkInterfacesRefCount.put(pInterfaceToNeighbor, tRefCount);
				
				/**
				 * delete the network interface from the database about known network interfaces
				 */
				if(tRefCount.intValue() <= 1){
					Logging.warn(this, "\n######### Detected lost network interface: " + pInterfaceToNeighbor);
					mLocalNetworkInterfaces.remove(pInterfaceToNeighbor);
					
					LinkedList<ClusterMember> tL0ClusterMembers = getAllL0ClusterMembers();
					for(ClusterMember tL0ClusterMember : tL0ClusterMembers){
						if(tL0ClusterMember.getBaseHierarchyLevelNetworkInterface().equals(pInterfaceToNeighbor)){
							if(tL0ClusterMember instanceof Cluster){
								Cluster tL0Cluster = (Cluster)tL0ClusterMember;
								Logging.warn(this, "\n#########   ..removing L0 cluster: " + tL0Cluster);
								tL0Cluster.eventClusterRoleInvalid();
							}else{
								Logging.warn(this, "\n#########   ..removing L0 ClusterMember: " + tL0ClusterMember);
								tL0ClusterMember.eventClusterMemberRoleInvalid(tL0ClusterMember.getComChannelToClusterHead());
							}
						}
					}
				}
			}
			decreaseNodePriority_Connectivity(pInterfaceToNeighbor);
		}
		
		// updates the GUI decoration for this node
		updateGUINodeDecoration();
	}
	
	/**
	 * Reacts on a detected new physical neighbor. A new connection to this neighbor is created.
	 * HINT: "pNeighborL2Address" doesn't correspond to the neighbor's central FN!
	 * 
	 * @param pInterfaceToNeighbor the network interface to the neighbor 
	 * @param pNeighborL2Address the L2 address of the detected physical neighbor's first FN towards the common bus.
	 */
	@SuppressWarnings("unused")
	public synchronized void eventDetectedPhysicalNeighborNode(final NetworkInterface pInterfaceToNeighbor, final L2Address pNeighborL2Address)
	{
		Logging.log(this, "\n\n\n############## FOUND DIRECT NEIGHBOR NODE " + pNeighborL2Address + ", interface=" + pInterfaceToNeighbor);
		
		if((!GUI_USER_CTRL_COORDINATOR_ANNOUNCEMENTS) && (HRMConfig.Measurement.AUTO_DEACTIVATE_ANNOUNCE_COORDINATOR_PACKETS)){
			Logging.warn(this, "### AnnounceCoordinator packets were already disabled, reenabling them due to topology changes");
			resetAnnounceCoordinatorMechanism();
		}
		
		/**
		 * Helper for having access to the HRMController within the created thread
		 */
		final HRMController tHRMController = this;
		
		/**
		 * Create connection thread
		 */
		Thread tThread = new Thread() {
			public String toString()
			{
				return tHRMController.toString();
			}
			
			public void run()
			{
				Cluster tParentCluster = null;
				
				// synchronized access to HRMController instance in order to avoid simultaneous/concurrent L0 cluster creation for the same network interface
				synchronized (tHRMController) {
					Thread.currentThread().setName("NeighborConnector@" + tHRMController.getNodeGUIName() + " for " + pNeighborL2Address);
	
					/**
					 * Create/get the cluster on base hierarchy level
					 */
					synchronized (mLocalNetworkInterfaces) {
						/**
						 * add the network interface to the database about known network interfaces
						 */
						if(!mLocalNetworkInterfaces.contains(pInterfaceToNeighbor)){
							Logging.log(this, "\n######### Detected new network interface: " + pInterfaceToNeighbor);
							mLocalNetworkInterfaces.add(pInterfaceToNeighbor);
						}
						
						/**
						 * increase the ref. coutner for this network interface
						 */
						Integer tRefCount = mLocalNetworkInterfacesRefCount.get(pInterfaceToNeighbor);
						if(tRefCount == null){
							tRefCount = new Integer(1);
						}else{
							tRefCount++;
						}
						mLocalNetworkInterfacesRefCount.put(pInterfaceToNeighbor, tRefCount);
					}
					
					//HINT: we make sure that we use only one Cluster object per Bus
					Cluster tExistingCluster = getBaseHierarchyLevelCluster(pInterfaceToNeighbor);
					if (tExistingCluster != null){
					    Logging.log(this, "    ..using existing level0 cluster: " + tExistingCluster);
						tParentCluster = tExistingCluster;
					}else{
					    Logging.log(this, "    ..knowing level0 clusters: " + getAllClusters(0));
					    Logging.log(this, "    ..creating new level0 cluster");
						tParentCluster = Cluster.createBaseCluster(tHRMController);
						tParentCluster.setBaseHierarchyLevelNetworkInterface(pInterfaceToNeighbor);
						
						increaseNodePriority_Connectivity(pInterfaceToNeighbor);
						
						// updates the GUI decoration for this node
						updateGUINodeDecoration();
					}
				}

				/**
				 * Create communication session
				 */
			    Logging.log(this, "    ..get/create communication session");
				ComSession tComSession = getCreateComSession(pNeighborL2Address);		
				if(tComSession != null) {
					/**
					 * Update ARG
					 */
					//registerLinkARG(this, tParentCluster, new AbstractRoutingGraphLink(AbstractRoutingGraphLink.LinkType.REMOTE_CONNECTION));

				    /**
				     * Create communication channel
				     */
				    Logging.log(this, "    ..creating new communication channel");
					ComChannel tComChannel = new ComChannel(tHRMController, ComChannel.Direction.OUT, tParentCluster, tComSession);
					tComChannel.setRemoteClusterName(tParentCluster.createClusterName());

					/**
					 * Send "RequestClusterMembership" along the comm. session
					 * HINT: we cannot use the created channel because the remote side doesn't know anything about the new comm. channel yet)
					 */
					RequestClusterMembership tRequestClusterMembership = new RequestClusterMembership(getNodeL2Address(), pNeighborL2Address, tParentCluster.createClusterName(), tParentCluster.createClusterName());
				    Logging.log(this, "           ..sending membership request: " + tRequestClusterMembership);
					if (tComSession.write(tRequestClusterMembership)){
						Logging.log(this, "          ..requested successfully for membership of: " + tParentCluster + " at node " + pNeighborL2Address);
					}else{
						Logging.log(this, "          ..failed to request for membership of: " + tParentCluster + " at node " + pNeighborL2Address);
					}

					Logging.log(this, "Connection thread for " + pNeighborL2Address + " finished");
				}else{
					Logging.log(this, "Connection thread for " + pNeighborL2Address + " failed");
				}
			}
		};
		
		/**
		 * Start the connection thread
		 */
		tThread.start();
	}

	/**
	 * Determines a reference to the current AutonomousSystem instance.
	 * 
	 * @return the desired reference
	 */
	public AutonomousSystem getAS()
	{
		return mAS;
	}
	
	/**
	 * Returns the full AsID (including the machine specific multiplier)
	 * 
	 *  @return the full AsID
	 */
	public Long getAsID()
	{
		return getAS().getAsID();
	}

	/**
	 * Returns the machine-local AsID (excluding the machine specific multiplier)
	 * 
	 * @return the machine-local AsID
	 */
	public Long getGUIAsID()
	{
		return getAS().getGUIAsID();
	}

	/**
	 * Returns the node-global election state
	 * 
	 * @return the node-global election state
	 */
	public Object getNodeElectionState()
	{
		return mNodeElectionState;
	}
	
	/**
	 * Returns the node-global election state change description
	 * This function is only used within the GUI. It is not part of the concept.
	 * 
	 * @return the description
	 */
	public Object getGUIDescriptionNodeElectionStateChanges()
	{
		return mDescriptionNodeElectionState;
	}
	
	/**
	 * Adds a description to the node-global election state change description
	 * 
	 * @param pAdd the additive string
	 */
	public void addGUIDescriptionNodeElectionStateChange(String pAdd)
	{
		if(HRMConfig.DebugOutput.ALLOW_MEMORY_CONSUMING_TRACK_ACTIVE_CLUSTERMEMBERS){
			mDescriptionNodeElectionState += pAdd;
		}
	}
	
	/**
	 * Determines the current simulation time in [s]
	 * 
	 * @return the simulation time
	 */
	public double getSimulationTime()
	{
		double tResult = 0;
		
		if(mAS != null){
			if(mAS.getTimeBase() != null){
				tResult = mAS.getTimeBase().now();
			}
		}
		
		return tResult;
	}
	
	/**
	 * Determines the current real time
	 * 
	 * @return the real time in [ms]
	 */
	public static double getRealTime()
	{
		double tResult = 0;
		
		Date tDate = new Date();		
		tResult = tDate.getTime();
		
		return tResult;
	}
	
	/* (non-Javadoc)
	 * @see de.tuilmenau.ics.fog.IEvent#fire()
	 */
	@Override
	public void fire()
	{
		reportAndShare();
	}

	/**
	 * Auto-removes all deprecated coordinator proxies
	 */
	public synchronized void autoRemoveObsoleteCoordinatorProxies()
	{
		if(GUI_USER_CTRL_COORDINATOR_ANNOUNCEMENTS){
			/**
			 * Abort if a pausing time was defined
			 */
			if(sNextCheckForDeprecatedCoordinatorProxies > 0){
				if (getSimulationTime() < sNextCheckForDeprecatedCoordinatorProxies){
					Logging.warn(this,  "autoRemoveObsoleteCoordinatorProxies() aborted because a pause is defined until simulation time: " + sNextCheckForDeprecatedCoordinatorProxies);
					return;
				}else{
					// reset the mechanism
					Logging.warn(this,  "autoRemoveObsoleteCoordinatorProxies() resets the mechanism because pause is finished, desired simulation time was: " + sNextCheckForDeprecatedCoordinatorProxies);
					sNextCheckForDeprecatedCoordinatorProxies = 0;
				}
			}
			
			/**
			 * Remove deprecated CoordinatorProxy instances
			 */
			LinkedList<CoordinatorProxy> tProxies = getAllCoordinatorProxies();
			for(CoordinatorProxy tProxy : tProxies){
				// does the link have a timeout?
				if(tProxy.isObsolete()){
					Logging.warn(this, "AUTO REMOVING COORDINATOR PROXY (TO: " + tProxy.lastRefreshTime() + " => " + tProxy.getTimeout() + " / now: " + getSimulationTime() + ") node-specific LT stable hierarchy: " + hasLongTermStableHierarchy() + "): " + tProxy);

					if(HRMConfig.Measurement.VALIDATE_RESULTS){
						synchronized (sRegisteredHRMControllers) {
							for(HRMController tHRMController : sRegisteredHRMControllers){
								Coordinator tCoordinator = tHRMController.getCoordinatorByID(tProxy.getCoordinatorID());
								if(tCoordinator != null){
									if(tCoordinator.isThisEntityValid()){
										Logging.err(this, "FALSE-POSITIVE? (at: " + getSimulationTime() + ") for CoordinatorProxy invalidation: " + tProxy);
									}
								}
							}
						}
					}

					/**
					 * Trigger: remote coordinator role invalid
					 */
					tProxy.eventRemoteCoordinatorRoleInvalid(this + "::autoRemoveObsoleteCoordinatorProxies()");
				}
			}
		}
	}

	/**
	 * Auto-removes all deprecated com. channels
	 */
	public synchronized void autoRemoveObsoleteComChannels()
	{
		/**
		 * Remove deprecated CoordinatorProxy instances
		 */
		synchronized (mCommunicationSessions) {
			boolean tFoundDeprecatedEntity = false;
			do{
				tFoundDeprecatedEntity = false;
				for(ComSession tComSession : mCommunicationSessions){
					LinkedList<ComChannel> tChannels = tComSession.getAllComChannels();
					for(ComChannel tChannel : tChannels){
						// does the channel have a timeout?
						if(tChannel.isObsolete()){
							Logging.warn(this, "AUTO REMOVING COM CHANNEL (TO: " + tChannel.timeoutStart() + " => " + tChannel.getTimeout() + " / now: " + getSimulationTime() + "): " + tChannel);
							Logging.warn(this, "   ..cause: " + tChannel.getTimeoutCause());
							Logging.warn(this, "   ..knowing these remote coordinators: " + getAllCoordinatorProxies(tChannel.getParent().getHierarchyLevel().getValue()));
							
							ControlEntity tChannelParent = tChannel.getParent();
							if(tChannelParent instanceof CoordinatorAsClusterMember){
								CoordinatorAsClusterMember tChannelParentCoordinatorAsClusterMember = (CoordinatorAsClusterMember)tChannelParent;
								Logging.warn(this, "AUTO REMOVING COORDINATOR-AS-CLUSTER-MEMBER: " + tChannelParentCoordinatorAsClusterMember);
								tChannelParentCoordinatorAsClusterMember.eventCoordinatorAsClusterMemberRoleInvalid();

								/**
								 * Have we close the last comm. channel of this session?
								 */
								ComSession tSessionObsoleteChannel = tChannel.getParentComSession();
								if(tSessionObsoleteChannel.getAllComChannels().size() == 0){
									Logging.log(this, "\n\n################ CLOSING COM. SESSION: " + tSessionObsoleteChannel);
									tSessionObsoleteChannel.eventSessionInvalidated();
								}

								/**
								 * Break the for-loop because the iterator is invalid now
								 */
								tFoundDeprecatedEntity = true;
								break;
							}else if(tChannelParent instanceof Cluster){
								Cluster tChannelParentCluster = (Cluster)tChannelParent;
								Logging.warn(this, "AUTO REMOVING CLUSTER-MEMBER: " + tChannelParentCluster);
								tChannelParentCluster.eventClusterMemberLost(tChannel, this + "::autoRemoveObsoleteComChannels()");

								/**
								 * Have we close the last comm. channel of this session?
								 */
								ComSession tSessionObsoleteChannel = tChannel.getParentComSession();
								if(tSessionObsoleteChannel.getAllComChannels().size() == 0){
									Logging.log(this, "\n\n################ CLOSING COM. SESSION: " + tSessionObsoleteChannel);
									tSessionObsoleteChannel.eventSessionInvalidated();
								}

								/**
								 * Break the for-loop because the iterator is invalid now
								 */
								tFoundDeprecatedEntity = true;
								break;
							}else{
								Logging.err(this, "Expected a CoordinatorAsClusterMember/Cluster as parent of: " + tChannel);
							}
						}
					}
					if(tFoundDeprecatedEntity){
						break;
					}
				}
			}while(tFoundDeprecatedEntity);
		}
	}
	
	/**
	 * Auto-detect a stable hierarchy.
	 * This function is only useful for measurement speedup or to ease debugging. It is neither part of the concept nor it is used to derive additional data. It only reduces packet overhead in the network.
	 */
	private void autoDetectStableHierarchy()
	{
		if(!FOUND_GLOBAL_ERROR){
			if(sSimulationTimeOfLastCoordinatorAnnouncementWithImpact != 0){
				double tTimeWithFixedHierarchyData = getSimulationTime() - sSimulationTimeOfLastCoordinatorAnnouncementWithImpact;
				double tTimeWithFixedHierarchyDataThreshold = 2 * HRMConfig.Hierarchy.COORDINATOR_ANNOUNCEMENTS_INTERVAL + 1.0 /* avoid that we hit the threshold value */;
				//Logging.log(this, "Simulation time of last AnnounceCoordinator with impact: " + mSimulationTimeOfLastCoordinatorAnnouncementWithImpact + ", time  diff: " + tTimeWithFixedHierarchyData);
				if(tTimeWithFixedHierarchyData > tTimeWithFixedHierarchyDataThreshold){
					if(!hasAnyControllerPendingPackets()){
						/**
						 * Auto-deactivate the AnnounceCoordinator packets if no further change in hierarchy data is expected anymore
						 */
						if(HRMConfig.Measurement.AUTO_DEACTIVATE_ANNOUNCE_COORDINATOR_PACKETS){
							if(GUI_USER_CTRL_COORDINATOR_ANNOUNCEMENTS){
								Logging.warn(this, "++++++++++++++++++++++++++++++++++++++++++++++++++++++++++++++++++++++++++++++++++++++++++++++++++++++++++++++++++");
								Logging.warn(this, "+++ Deactivating AnnounceCoordinator packets due to long-term stability of hierarchy data");
								Logging.warn(this, "+++ Current simulation time: " + getSimulationTime() + ", treshold time diff: " + tTimeWithFixedHierarchyDataThreshold + ", time with stable hierarchy data: " + tTimeWithFixedHierarchyData);
								Logging.warn(this, "++++++++++++++++++++++++++++++++++++++++++++++++++++++++++++++++++++++++++++++++++++++++++++++++++++++++++++++++++");
								GUI_USER_CTRL_COORDINATOR_ANNOUNCEMENTS = false;
							}
						}
						if(HRMConfig.Measurement.AUTO_DEACTIVATE_ANNOUNCE_COORDINATOR_PACKETS_AUTO_START_ADDRESS_DISTRIBUTION){
							autoActivateAddressDistribution();
						}
						if((GUI_USER_CTRL_ADDRESS_DISTRUTION) && (HRMConfig.Measurement.AUTO_DEACTIVATE_ANNOUNCE_COORDINATOR_PACKETS_AUTO_START_ADDRESS_DISTRIBUTION_AUTO_START_REPORTING_SHARING)){
							autoActivateReportingSharing();
						}
					}
				}
			}
		}
	}

	private void autoActivateAddressDistribution()
	{
		if(!FOUND_GLOBAL_ERROR){
			if(!GUI_USER_CTRL_ADDRESS_DISTRUTION){
				Logging.warn(this, "+++++++++++++++++++++++++++++++++++++++++++++++++");
				Logging.warn(this, "+++ Activating address distribution");
				Logging.warn(this, "+++++++++++++++++++++++++++++++++++++++++++++++++");
		
				GUI_USER_CTRL_ADDRESS_DISTRUTION = true;
				
				// iterate over all HRMControllers
				int tFound = 0;
				for(HRMController tHRMController : getALLHRMControllers()) {
					LinkedList<Coordinator> tHighestCoordinators = tHRMController.getAllCoordinators(HRMConfig.Hierarchy.HEIGHT - 1);
					if(!tHighestCoordinators.isEmpty()){
						for (Coordinator tHighestCoordinator : tHighestCoordinators){
							tFound++;
							if(tFound == 1){
								Logging.log(this, "Found highest coordinator: " + tHighestCoordinator);
							}else{
								Logging.warn(this, "Found highest coordinator nr. " + tFound + ": " + tHighestCoordinator + ", is the network fragmented?");
							}
							tHighestCoordinator.getCluster().eventClusterNeedsHRMIDs();
						}
					}
				}
				if(tFound == 0){
					Logging.err(this, "autoActivateAddressDistribution() hasn't found the highest coordinator");
				}
			}
		}
	}
	
	/**
	 * Auto-activates reporting/sharing after AnnounceCoordinator packets were deactivated.
	 */
	private void autoActivateReportingSharing()
	{
		if(!FOUND_GLOBAL_ERROR){
			if(sSimulationTimeOfLastAddressAssignmenttWithImpact != 0){
				double tTimeWithFixedAddresses = getSimulationTime() - sSimulationTimeOfLastAddressAssignmenttWithImpact;
				double tTimeWithFixedAddressesThreshold = 2 * HRMConfig.Hierarchy.COORDINATOR_ANNOUNCEMENTS_INTERVAL + 1.0 /* avoid that we hit the threshold value */;
				//Logging.log(this, "Simulation time of last AnnounceCoordinator with impact: " + mSimulationTimeOfLastCoordinatorAnnouncementWithImpact + ", time  diff: " + tTimeWithFixedHierarchyData);
				if(tTimeWithFixedAddresses > tTimeWithFixedAddressesThreshold){
					if(!GUI_USER_CTRL_REPORT_TOPOLOGY){
						Logging.warn(this, "+++++++++++++++++++++++++++++++++++++++++++++++++");
						Logging.warn(this, "+++ Activating reporting/sharing of topology data");
						Logging.warn(this, "+++++++++++++++++++++++++++++++++++++++++++++++++");
				
						GUI_USER_CTRL_REPORT_TOPOLOGY = true;
						
						// HINT: the report/share functions are triggered periodically and will start the start the reports/shares without any further setting
						
						// auto log packet overhead
						resetPacketOverheadCounting();
					}
					validateAllResults();
				}
			}
		}
	}
	
	/**
	 * Check if pending packets exist for some ClusterMember instance
	 * 
	 * @return true or false
	 */
	private boolean hasPendingPackets()
	{
		boolean tResult = false;
		
		for (ClusterMember tClusterMember : getAllClusterMembers()) {
			for (ComChannel tComChannel : tClusterMember.getComChannels()){
				if(tComChannel.getPacketQueue().size() > 0){
					Logging.warn(this, "validateResults() detected " + tComChannel.getPacketQueue().size() + " pending packets for: " + tComChannel);
					tResult = true;
				}
			}
		}
		
		return tResult;
	}
	
	/**
	 * Validates the entire hierarchy
	 * 
	 * @return true or false
	 */
	private boolean hasAnyControllerPendingPackets()
	{
		boolean tResult = false;
		
		if(!FOUND_ALREADY_NO_PENDING_PACKETS){
			Logging.warn(this, "=================================================");
			Logging.warn(this, "=== CHECKING for PENDING PACKETS");
			Logging.warn(this, "=================================================");
			
			/**
			 * Validate results of all HRMController instances
			 */
			if(sRegisteredHRMControllers != null){
				for(HRMController tHRMController : sRegisteredHRMControllers){
					Logging.warn(null, "  ..checking: " + tHRMController.getNodeGUIName());
					if(tHRMController.hasPendingPackets()){
						tResult = true;
						break;
					}
				}
			}
			
			if(!tResult){
				FOUND_ALREADY_NO_PENDING_PACKETS = true;
			}
		}
		
		return tResult;
	}
	
	/**
	 * Validates the hierarchy creation for this node
	 * 
	 * @param pEnforceRevalidation enforce a revalidation?
	 * 
	 * @return true or false
	 */
	private Object mValidationMutex = new Object();
	public boolean validateResults(boolean pEnforceRevalidation)
	{
		boolean tResult = true;
		
		synchronized (mValidationMutex) {
			if ((!mResultsValidated) || (pEnforceRevalidation)){
	
				mResultsValidated = true;
				
				/**
				 * Check coordinators
				 */
				for (Coordinator tCoordinator : getAllCoordinators()) {
					if(!tCoordinator.getHierarchyLevel().isHighest()){
						if(!tCoordinator.isSuperiorCoordinatorValid()){
							Logging.err(this, "validateResults() detected invalid comm. channel to superior coordinator for: " + tCoordinator);
							tResult = false;
						}
					}
					
					if(!tCoordinator.getHierarchyLevel().isBaseLevel()){
						Coordinator tFoundAnInferiorCoordinator = getCoordinator(tCoordinator.getHierarchyLevel().getValue() - 1);
						if(tFoundAnInferiorCoordinator == null){
							Logging.err(this, "validateResults() detected invalid hierarchy, haven't found local inferior coordinator for: " + tCoordinator);
							tResult = false;
						}
					}
					
					/**
					 * Check coordinator on highest hierarchy level
					 */
					if(tCoordinator.getHierarchyLevel().isHighest()){
						Logging.warn(this, "validateResults() found a top coordinator on: " + getNodeGUIName());
<<<<<<< HEAD
						if(!getNodeGUIName().equals("node7")){
							tResult = false;
						}
=======
//						if(!getNodeGUIName().equals("node12")){
//							tResult = false;
//						}
>>>>>>> ff8a7c46
	
						synchronized (sRegisteredTopCoordinatorsCounter) {
							Integer tAlreadyRegisterTopCoordinators = sRegisteredTopCoordinatorsCounter.get(getNodeGUIName());
							if(tAlreadyRegisterTopCoordinators == null){
								tAlreadyRegisterTopCoordinators = new Integer(0);
							}
							tAlreadyRegisterTopCoordinators++;
							sRegisteredTopCoordinatorsCounter.put(getNodeGUIName(), tAlreadyRegisterTopCoordinators);
						}
						
						long tTopPriorityThisNode = getNodePriority(new HierarchyLevel(this, HRMConfig.Hierarchy.HEIGHT - 1));
						
						for(HRMController tHRMController : getALLHRMControllers()){
							if(tHRMController != this){
								long tTopPriorityCheckNode = tHRMController.getNodePriority(new HierarchyLevel(this, HRMConfig.Hierarchy.HEIGHT - 1));
								
								if(tTopPriorityCheckNode > tTopPriorityThisNode){
									Logging.err(this, "validateResults() detected top coordinator at this node, better candidate would be node: " + tHRMController.getNodeGUIName());
									tResult = false;
								}
							}
						}					
					}
					
	//				for (ComChannel tComChannel : tCoordinator.getClusterMembershipComChannels()){
	//					if(tComChannel.getPeerPriority().isUndefined()){
	//						Logging.err(this, "validateResults() detected undefined peer priority for CoordinatorAsClusterMember channel: " + tComChannel);
	//					}
	//				}
				}
				
				/**
				 * Check cluster
				 */
				for (Cluster tCluster : getAllClusters()) {
					HierarchyLevel tClusterLevel = tCluster.getHierarchyLevel();
			
					if(!tCluster.getElector().finished()){
						Logging.err(this, "validateResults() detected an invalid election state " + tCluster.getElector().getElectionStateStr() + " for: " + tCluster);
						tResult = false;
					}
					
					if(tClusterLevel.isHigherLevel()){
						for (ComChannel tComChannel : tCluster.getComChannels()){
							if(tComChannel.isOpen()){
								if(tComChannel.getPeerPriority().isUndefined()){
									Logging.err(this, "validateResults() detected undefined peer priority for comm. channel: " + tComChannel);
									tResult = false;
								}else{
									ElectionPriority tChannelPeerPriority = tComChannel.getPeerPriority();
									L2Address tChanPeerL2Address = tComChannel.getPeerL2Address();
									boolean tFound = false;
									for(HRMController tHRMController : getALLHRMControllers()){
										if(tHRMController.getNodeL2Address().equals(tChanPeerL2Address)){
			//								Logging.log(this, "MATCH: " + tHRMController.getNodeL2Address() + " <==> " + tChanPeerL2Address);
											tFound = true;
											long tFoundPriority = tHRMController.getNodePriority(tClusterLevel);
											if(tFoundPriority != tChannelPeerPriority.getValue()){
												if(tChannelPeerPriority.getValue() <= 0){
													if(tComChannel.isOpen()){
														Logging.err(this, "validateResults() detected wrong peer priority: " + tChannelPeerPriority.getValue() + " but it should be " + tFoundPriority + " for: " + tComChannel);
														tResult = false;
													}else{
														//TODO: avoid this situation
														Logging.warn(this, "validateResults() detected temporarily wrong peer priority: " + tChannelPeerPriority.getValue() + " but it should be " + tFoundPriority + " for HALF-OPEN channel: " + tComChannel);
													}
												}else{
													Logging.warn(this, "validateResults() detected a temporarily wrong peer priority: " + tChannelPeerPriority.getValue() + ", the final result should be " + tFoundPriority + " for: " + tComChannel);
												}
											}
											break;
										}else{
			//								Logging.log(this, "NO MATCH: " + tHRMController.getNodeL2Address() + " <==> " + tChanPeerL2Address);
										}
									}
									if(!tFound){
										Logging.err(this, "validateResults() wasn't able to find node: " + tChanPeerL2Address + " as peer of: " + tComChannel);
										tResult = false;
									}
								}
							}else{
								if(tComChannel.isHalfOpen()){
									Logging.err(this, "validateResults() detected a half-open com channel: " + tComChannel);
									tResult = false;
								}
							}
							if(tComChannel.getPacketQueue().size() > 1 /* we allow one pending packet because the event handler might be processing a packet at the moment */){
								Logging.warn(this, "validateResults() detected " + tComChannel.getPacketQueue().size() + " pending packets for: " + tComChannel); 
							}
						}
					}
				}
	
				/**
				 * error if validation has failed
				 */
				if(!tResult){
					Logging.err(this, "-------------------------------------------");
					Logging.err(this, "----------- Result validation failed");
					Logging.err(this, "-------------------------------------------");
				}
	
				/**
				 * Update global error report
				 */
				if(!FOUND_GLOBAL_ERROR){
					FOUND_GLOBAL_ERROR = !tResult;
				}
			}
		}
		
		return tResult;
	}
	
	/**
	 * Validates the entire hierarchy
	 */
	private void validateAllResults()
	{
		FOUND_GLOBAL_ERROR = false;

		if(HRMConfig.Measurement.VALIDATE_RESULTS){
			synchronized (mValidationMutex) {
				if(!mResultsValidated){
					if(!FOUND_GLOBAL_ERROR){
						Logging.warn(this, "?????????????????????????????????????????????????");
						Logging.warn(this, "??? VALIDATING RESULTS (validated: " + mResultsValidated + ")");
						Logging.warn(this, "?????????????????????????????????????????????????");
				
						/**
						 * Validate results of all HRMController instances
						 */
						if(sRegisteredHRMControllers != null){
							for(HRMController tHRMController : sRegisteredHRMControllers){
								Logging.warn(null, "  ..validating: " + tHRMController.getNodeGUIName());
								tHRMController.validateResults(false);
								
								/**
								 * Abort if global error is detected
								 */
								if(FOUND_GLOBAL_ERROR){
									break;
								}
							}
						}
						
						/**
						 * HRM test app
						 */
	//					HRMTestApp tHRMTestApp = new HRMTestApp(getNode());
	//					tHRMTestApp.start();
						
						/**
						 * auto-exit simulation
						 */ 
						autoExitSimulation();
					}
				}
			}
		}
	}

	/**
	 * Calculates the data rate based in given data amount and a measurement time
	 * 
	 * @param pBytes the amount of data in [bytes]
	 * @param pPeriod the measurement time period in [s]
	 * 
	 * @return the calculated data rate as a string in kbytes/s
	 */
	private static String getDataRatekBStr(Integer pBytes, double pPeriod)
	{
		String tResult = "0";
	
		if((pBytes != null) && (pPeriod > 0)){
			double tDataRate = ((double)Math.round(100 * (double)pBytes / pPeriod / 1000 /* kbytes/s */)) / 100;
			DecimalFormat tFormat = new DecimalFormat("0.00#");
			tResult = tFormat.format(tDataRate);
		}
		
		return tResult;
	}
	/**
	 * Calculates the data rate based in given data amount and a measurement time
	 * 
	 * @param pBytes the amount of data in [bytes]
	 * @param pPeriod the measurement time period in [s]
	 * 
	 * @return the calculated data rate as a string in kbytes/s
	 */
	private static String getDataRateStr(Integer pBytes, double pPeriod)
	{
		String tResult = "0";
	
		if((pBytes != null) && (pPeriod > 0)){
			double tDataRate = ((double)Math.round(100 * (double)pBytes / pPeriod)) / 100;
			DecimalFormat tFormat = new DecimalFormat("0.#");
			tResult = tFormat.format(tDataRate);
		}
		
		return tResult;
	}
	
	/**
	 * Writes packet overhead statistics to the log file
	 */
	private static void writePacketsOverheadStatisticsToFile()
	{
		if(GUI_USER_CTRL_REPORT_TOPOLOGY){
			if(!GLOBAL_PACKET_OVERHEAD_WRITTEN){
				GLOBAL_PACKET_OVERHEAD_WRITTEN = true;
				
				/**
				 * get a reference to an HRMController instance 
				 */
				HRMController tHRMController = null;
				if(sRegisteredHRMControllers != null){
					synchronized (sRegisteredHRMControllers) {
						if(sRegisteredHRMControllers.size() > 0){
							tHRMController = sRegisteredHRMControllers.getFirst();
						}
					}
				}
	
				/**
				 * determine all busses from the simulation
				 */
				LinkedList<Bus> tGlobalBusList = new LinkedList<Bus>();
				for(AutonomousSystem tAS : tHRMController.mAS.getSimulation().getAllAS()) {
					for(ILowerLayer tLL : tAS.getBuslist().values()) {
						if(tLL instanceof Bus){
							Bus tBus = (Bus)tLL;
							Logging.warn(tHRMController, "Found bus: " + tBus.getName());
							tGlobalBusList.add(tBus);
						}else{
							Logging.err(tHRMController, "Found unsupported LL: " + tLL);
						}
					}
				}
				
				int tCntBuss = tGlobalBusList.size();
				
				double tPeriod = getPacketOverheadPerLinkMeasurementPeriod();
				Logging.warn(tHRMController, ">>>>>>>>>> Writing packets overhead statistics after " + tPeriod + " seconds measurement to file..");
	
				Statistic tHRMPacketsOverheadStatistic = null;
		
				try {
					tHRMPacketsOverheadStatistic = Statistic.getInstance(tHRMController.mAS.getSimulation(), SignalingMessageHrm.class, ";", true);
				} catch (Exception tExc) {
					Logging.err(tHRMController, "Can not write packets overhead statistic log file", tExc);
				}
		
				if(tHRMPacketsOverheadStatistic != null){
					synchronized (sPacketOverheadCounterPerLink) {
						synchronized (sPacketOverheadCounterPerLinkForIP) {
							LinkedList<String> tTableHeader = new LinkedList<String>();
							tTableHeader.add("Radius");
							for(int i = 0; i < tCntBuss; i++){
								tTableHeader.add("Sum_" + tGlobalBusList.get(i).getName());
							}
							tTableHeader.add("-");
							for(int i = 0; i < tCntBuss; i++){
								tTableHeader.add("IP_Sum_" + tGlobalBusList.get(i).getName());
							}
							tTableHeader.add("-");
							for(int i = 0; i < tCntBuss; i++){
								tTableHeader.add("AnnounceCoord_" + tGlobalBusList.get(i).getName());
								tTableHeader.add("Report_" + tGlobalBusList.get(i).getName());
								tTableHeader.add("Share_" + tGlobalBusList.get(i).getName());
							}
							tTableHeader.add("-");
							for(int i = 0; i < tCntBuss; i++){
								tTableHeader.add("IP_AnnounceCoord_" + tGlobalBusList.get(i).getName());
								tTableHeader.add("IP_Report_" + tGlobalBusList.get(i).getName());
								tTableHeader.add("IP_Share_" + tGlobalBusList.get(i).getName());
							}
							tHRMPacketsOverheadStatistic.log(tTableHeader);
							tHRMPacketsOverheadStatistic.flush();
	
							LinkedList<String> tTableRow = new LinkedList<String>();
							tTableRow.add("Radius " + Long.toString(HRMConfig.Hierarchy.RADIUS));
							for(int i = 0; i < tCntBuss; i++){
								Bus tBus = tGlobalBusList.get(i);
								HashMap<Class<?>, Integer> tPacketsForBus = sPacketOverheadCounterPerLink.get(tBus);
								if(tPacketsForBus == null){
									tPacketsForBus = new HashMap<Class<?>, Integer>(); 
								}
								
								Integer tCountAnnounceCoord = tPacketsForBus.get(AnnounceCoordinator.class);
								if(tCountAnnounceCoord == null){
									tCountAnnounceCoord = new Integer(0);
								}
								Integer tReports = tPacketsForBus.get(RouteReport.class);
								if(tReports == null){
									tReports = new Integer(0);
								}
								Integer tShares = tPacketsForBus.get(RouteShare.class);
								if(tShares == null){
									tShares = new Integer(0);
								}
								
								tTableRow.add(getDataRatekBStr(tCountAnnounceCoord + tReports + tShares, tPeriod));
							}
							tTableRow.add("-");
							for(int i = 0; i < tCntBuss; i++){
								Bus tBus = tGlobalBusList.get(i);
								HashMap<Class<?>, Integer> tPacketsForBusForIP = sPacketOverheadCounterPerLinkForIP.get(tBus);
								if(tPacketsForBusForIP == null){
									tPacketsForBusForIP = new HashMap<Class<?>, Integer>(); 
								}

								Integer tIPCountAnnounceCoord = (tPacketsForBusForIP != null ? tPacketsForBusForIP.get(AnnounceCoordinator.class) : new Integer(0));
								if(tIPCountAnnounceCoord == null){
									tIPCountAnnounceCoord = new Integer(0);
								}
								Integer tIPReports = (tPacketsForBusForIP != null ? tPacketsForBusForIP.get(RouteReport.class) : new Integer(0));
								if(tIPReports == null){
									tIPReports = new Integer(0);
								}
								Integer tIPShares = (tPacketsForBusForIP != null ? tPacketsForBusForIP.get(RouteShare.class) : new Integer(0));
								if(tIPShares == null){
									tIPShares = new Integer(0);
								}
								
								tTableRow.add(getDataRatekBStr(tIPCountAnnounceCoord + tIPReports + tIPShares, tPeriod));
							}
							tTableRow.add("-");
							for(int i = 0; i < tCntBuss; i++){
								Bus tBus = tGlobalBusList.get(i);
								HashMap<Class<?>, Integer> tPacketsForBus = sPacketOverheadCounterPerLink.get(tBus);
								if(tPacketsForBus == null){
									tPacketsForBus = new HashMap<Class<?>, Integer>(); 
								}

								Integer tCountAnnounceCoord = tPacketsForBus.get(AnnounceCoordinator.class);
								if(tCountAnnounceCoord == null){
									tCountAnnounceCoord = new Integer(0);
								}
								Integer tReports = tPacketsForBus.get(RouteReport.class);
								if(tReports == null){
									tReports = new Integer(0);
								}
								Integer tShares = tPacketsForBus.get(RouteShare.class);
								if(tShares == null){
									tShares = new Integer(0);
								}
								
								tTableRow.add(getDataRateStr(tCountAnnounceCoord, tPeriod));
								tTableRow.add(getDataRateStr(tReports, tPeriod));
								tTableRow.add(getDataRateStr(tShares, tPeriod));
							}
							tTableRow.add("-");
							for(int i = 0; i < tCntBuss; i++){
								Bus tBus = tGlobalBusList.get(i);
								HashMap<Class<?>, Integer> tPacketsForBusForIP = sPacketOverheadCounterPerLinkForIP.get(tBus);
								if(tPacketsForBusForIP == null){
									tPacketsForBusForIP = new HashMap<Class<?>, Integer>(); 
								}
				
								Integer tIPCountAnnounceCoord = (tPacketsForBusForIP != null ? tPacketsForBusForIP.get(AnnounceCoordinator.class) : new Integer(0));
								if(tIPCountAnnounceCoord == null){
									tIPCountAnnounceCoord = new Integer(0);
								}
								Integer tIPReports = (tPacketsForBusForIP != null ? tPacketsForBusForIP.get(RouteReport.class) : new Integer(0));
								if(tIPReports == null){
									tIPReports = new Integer(0);
								}
								Integer tIPShares = (tPacketsForBusForIP != null ? tPacketsForBusForIP.get(RouteShare.class) : new Integer(0));
								if(tIPShares == null){
									tIPShares = new Integer(0);
								}
								
								tTableRow.add(getDataRateStr(tIPCountAnnounceCoord, tPeriod));
								tTableRow.add(getDataRateStr(tIPReports, tPeriod));
								tTableRow.add(getDataRateStr(tIPShares, tPeriod));
							}
							
							tHRMPacketsOverheadStatistic.log(tTableRow);
							tHRMPacketsOverheadStatistic.flush();
	
							Logging.getInstance().warn(tHRMController, "Closing SignalingMessageHrm packets overhead statistics log file");
							tHRMPacketsOverheadStatistic.close();
						}
					}
				}
			}
		}
	}
	
	/**
	 * Writes packet statistics to file
	 */
	private void writePacketsStatisticsToFile()
	{
		Logging.warn(this, ">>>>>>>>>> Writing packets statistics to file..");

		if(mFoGSiEmFirstSimulation){
			try {
				mHRMPacketsStatistic = Statistic.getInstance(mAS.getSimulation(), HRMController.class, ";", true);
			} catch (Exception tExc) {
				Logging.err(this, "Can not write packets statistic log file", tExc);
			}

			if(mHRMPacketsStatistic != null){
				Runtime.getRuntime().addShutdownHook(new Thread() {
					@Override
					public void run()
					{
						Logging.getInstance().warn(this, "Closing HRMController statistics log file");
						mHRMPacketsStatistic.close();
					}
				});
			}

			LinkedList<String> tTableHeader = new LinkedList<String>();
			tTableHeader.add("Turn");
			tTableHeader.add("SimulationTimeToStableHierarchy");
			tTableHeader.add("AnnouncePhysicalEndPoint");
			tTableHeader.add("MultiplexHeader");
			tTableHeader.add("SignalingMessageHrm");
			tTableHeader.add("ProbePacket");
			tTableHeader.add("AnnounceHRMIDs");
			tTableHeader.add("AssignHRMID");
			tTableHeader.add("RevokeHRMIDs");
			tTableHeader.add("InformClusterLeft");
			tTableHeader.add("InformClusterMembershipCanceled");
			tTableHeader.add("RequestClusterMembership");
			tTableHeader.add("RequestClusterMembershipAck");
			tTableHeader.add("SignalingMessageElection");
			tTableHeader.add("ElectionAlive");
			tTableHeader.add("ElectionAnnounceWinner");
			tTableHeader.add("ElectionElect");
			tTableHeader.add("ElectionLeave");
			tTableHeader.add("ElectionPriorityUpdate");
			tTableHeader.add("ElectionReply");
			tTableHeader.add("ElectionResignWinner");
			tTableHeader.add("ElectionReturn");
			tTableHeader.add("AnnounceCoordinator");
			tTableHeader.add("InvalidCoordinator");
			tTableHeader.add("RouteReport");
			tTableHeader.add("RouteShare");
			tTableHeader.add("-");
			tTableHeader.add("HierarchyHeight");
			tTableHeader.add("ClusteringRadius");
			tTableHeader.add("-");
			tTableHeader.add("CreatedClusters");
			for(int i = 0; i < HRMConfig.Hierarchy.HEIGHT; i++){
				tTableHeader.add("CreatedClusters_L" + Integer.toString(i));
			}
			tTableHeader.add("CreatedCoordinators");
			for(int i = 0; i < HRMConfig.Hierarchy.HEIGHT; i++){
				tTableHeader.add("CreatedCoordinators_L" + Integer.toString(i));
			}
			for(int i = 0; i < HRMConfig.Hierarchy.HEIGHT; i++){
				tTableHeader.add("RunningCoordinators_L" + Integer.toString(i));
			}

			if(mHRMPacketsStatistic != null){
				mHRMPacketsStatistic.log(tTableHeader);
			}
		}
		
		LinkedList<String> tTableRow = new LinkedList<String>();
		tTableRow.add(Integer.toString(Simulation.sStartedSimulations));
		tTableRow.add(Long.toString((long)(sSimulationTimeOfLastCoordinatorAnnouncementWithImpact * 1000)));
		tTableRow.add(Long.toString(AnnouncePhysicalEndPoint.getCreatedPackets()));
		tTableRow.add(Long.toString(MultiplexHeader.getCreatedPackets()));
		tTableRow.add(Long.toString(SignalingMessageHrm.getCreatedPackets()));
		tTableRow.add(Long.toString(PingPeer.getCreatedPackets()));
		tTableRow.add(Long.toString(AnnounceHRMIDs.getCreatedPackets()));
		tTableRow.add(Long.toString(AssignHRMID.getCreatedPackets()));
		tTableRow.add(Long.toString(RevokeHRMIDs.getCreatedPackets()));
		tTableRow.add(Long.toString(InformClusterLeft.getCreatedPackets()));
		tTableRow.add(Long.toString(InformClusterMembershipCanceled.getCreatedPackets()));
		tTableRow.add(Long.toString(RequestClusterMembership.getCreatedPackets()));
		tTableRow.add(Long.toString(RequestClusterMembershipAck.getCreatedPackets()));
		tTableRow.add(Long.toString(SignalingMessageElection.getCreatedPackets()));
		tTableRow.add(Long.toString(ElectionAlive.getCreatedPackets()));
		tTableRow.add(Long.toString(ElectionAnnounceWinner.getCreatedPackets()));
		tTableRow.add(Long.toString(ElectionElect.getCreatedPackets()));
		tTableRow.add(Long.toString(ElectionLeave.getCreatedPackets()));
		tTableRow.add(Long.toString(ElectionPriorityUpdate.getCreatedPackets()));
		tTableRow.add(Long.toString(ElectionReply.getCreatedPackets()));
		tTableRow.add(Long.toString(ElectionResignWinner.getCreatedPackets()));
		tTableRow.add(Long.toString(ElectionReturn.getCreatedPackets()));
		tTableRow.add(Long.toString(AnnounceCoordinator.getCreatedPackets()));
		tTableRow.add(Long.toString(InvalidCoordinator.getCreatedPackets()));
		tTableRow.add(Long.toString(RouteReport.getCreatedPackets()));
		tTableRow.add(Long.toString(RouteShare.getCreatedPackets()));
		tTableRow.add("-");
		tTableRow.add(Integer.toString(HRMConfig.Hierarchy.HEIGHT));
		tTableRow.add(Long.toString(HRMConfig.Hierarchy.RADIUS));
		tTableRow.add("-");
		tTableRow.add(Long.toString(Cluster.countCreatedClusters()));
		for(int i = 0; i < HRMConfig.Hierarchy.HEIGHT; i++){
			tTableRow.add(Integer.toString(Cluster.mCreatedClusters[i]));
		}
		tTableRow.add(Long.toString(Coordinator.countCreatedCoordinators()));
		for(int i = 0; i < HRMConfig.Hierarchy.HEIGHT; i++){
			tTableRow.add(Integer.toString(Coordinator.mCreatedCoordinators[i]));
		}
		for(int i = 0; i < HRMConfig.Hierarchy.HEIGHT; i++){
			Integer tCounter = HRMController.sRegisteredCoordinatorsCounter.get(i);
			if(tCounter != null){
				tTableRow.add(Integer.toString(tCounter));
			}
		}

		if(mHRMPacketsStatistic != null){
			mHRMPacketsStatistic.log(tTableRow);
			mHRMPacketsStatistic.flush();
		}
	}
	
	/**
	 * Auto-exit SIMULATION if more than one simulation run is planned
	 */
	private void autoExitSimulation()
	{
		/**
		 * MAX time for stable hierarchy
		 */
		if(sSimulationTimeOfLastCoordinatorAnnouncementWithImpact > sSimulationTimeOfLastCoordinatorAnnouncementWithImpactMax){
			sSimulationTimeOfLastCoordinatorAnnouncementWithImpactMax = sSimulationTimeOfLastCoordinatorAnnouncementWithImpact;
		}
		
		/**
		 * MIN time for stable hierarchy
		 */
		if(sSimulationTimeOfLastCoordinatorAnnouncementWithImpact < sSimulationTimeOfLastCoordinatorAnnouncementWithImpactMin){
			sSimulationTimeOfLastCoordinatorAnnouncementWithImpactMin = sSimulationTimeOfLastCoordinatorAnnouncementWithImpact;
		}
		
		/**
		 * SUM time for stable hierarchy
		 */
		sSimulationTimeOfLastCoordinatorAnnouncementWithImpactSum += sSimulationTimeOfLastCoordinatorAnnouncementWithImpact;
		
		
		/**
		 * Write statistics to log file
		 */
		writePacketsStatisticsToFile();
		
		/**
		 * EXIT the simulation
		 */
		if(Simulation.remainingPlannedSimulations() > 1){
			if(!FOUND_GLOBAL_ERROR){
				/**
				 * avoid deadlock here by deactivating all processors first
				 */
				LinkedList<HRMController> tHRMControllers = getALLHRMControllers();
				for(HRMController tHRMController : tHRMControllers){
					HRMControllerProcessor tProcessor = tHRMController.getProcessor();
					
					// kill the processor
					tProcessor.exit();
					
					// wait until "kill" was successful
					int tCounter = 0;
					while(tProcessor.isRunning()){
						try {
							Thread.sleep(5);							
						} catch (InterruptedException e) {
							break;
						}
						tCounter++;
						if(tCounter > 1000){
							Logging.err(this, "Failed to stop processor: " + tProcessor);
							break;
						}
					}
				}
				
				getAS().getSimulation().exit();
			}else{
				Logging.err(this, "Aborting simulation restarts because global error was detected");
			}
		}else{
			Logging.warn(this, "=================================================");
			Logging.warn(this, "=== Auto-exit of simulation aborted");
			Logging.warn(this, "=================================================");
		}
	}
	
	/**
	 * Triggers the "report phase" / "share phase" of all known coordinators
	 */
	private void reportAndShare()
	{	
		/**
		 * check if this HRMController isn't stopped yet
		 */
		if(!mApplicationStopped){
			if (HRMConfig.DebugOutput.GUI_SHOW_TIMING_ROUTE_DISTRIBUTION){
				Logging.log(this, "REPORT AND SHARE TRIGGER received");
			}

			/**
			 * write packet overhead statistics to file
			 */
			if(getPacketOverheadPerLinkMeasurementPeriod() > HRMConfig.Measurement.TIME_FOR_MEASURING_PACKETS_OVERHEAD){
				writePacketsOverheadStatisticsToFile();
			}

			/**
			 * auto-deactivate AnnounceCoordinator broadcast
			 */
			autoDetectStableHierarchy();
			
			/**
			 * wake-up the processor and let it check for pending event: esp. important for auto-removing deprecated com. channels
			 */
			if(mProcessorThread != null){
				if(mProcessorThread.isValid()){
					mProcessorThread.explicitCheckingQueues();
				}
			}
			
			/**
			 * auto-remove old HRG links
			 */
			autoRemoveObsoleteHRGLinks();
			
			/**
			 * auto-distribute HRMIDs: start from the top and go downstairs
			 */
			for (int i = HRMConfig.Hierarchy.HEIGHT -1; i >= 0; i--){
				for(Coordinator tCoordinator : getAllCoordinators(i)) {
					Cluster tCluster = tCoordinator.getCluster();
					if(tCluster.isTimeToDistributeAddresses()){
						tCluster.distributeAddresses();
					}
				}
			}
			
			if(GUI_USER_CTRL_REPORT_TOPOLOGY){
				/**
				 * detect local neighborhood and update HRG/HRMRouting
				 */
				for (ClusterMember tClusterMember : getAllL0ClusterMembers()) {
					tClusterMember.detectNeighborhood();
				}
				
				/**
				 * report phase
				 */
				for (Coordinator tCoordinator : getAllCoordinators()) {
					tCoordinator.reportPhase();
				}
				
				/**
				 * share phase
				 */
				if(GUI_USER_CTRL_SHARE_ROUTES){
					for (Coordinator tCoordinator : getAllCoordinators()) {
						tCoordinator.sharePhase();
					}
				}
			}
			
			/**
			 * auto-remove old HRM routes
			 */
			autoRemoveObsoleteHRMRoutes();

			/**
			 * register next trigger
			 */
			mAS.getTimeBase().scheduleIn(HRMConfig.Routing.REPORT_SHARE_PHASE_TIME_BASE, this);
		}else{
			Logging.warn(this, "reportAndShare() aborted due to stopped HRMController instance");
		}
	}
	
	/**
	 * Calculate the time period between "share phases" 
	 *  
	 * @param pHierarchyLevel the hierarchy level 
	 * @return the calculated time period
	 */
	public double getPeriodSharePhase(int pHierarchyLevelValue)
	{
		switch(HRMConfig.Routing.REPORT_SHARE_PHASE_TIMING_SCHEME){
			case CONSTANT:
				return (double) 2 * HRMConfig.Routing.REPORT_SHARE_PHASE_TIME_BASE * (0 + 1);
			case LINEAR:
				return (double) 2 * HRMConfig.Routing.REPORT_SHARE_PHASE_TIME_BASE * (pHierarchyLevelValue + 1);
			case EXPONENTIAL:
				return (double) 2 * HRMConfig.Routing.REPORT_SHARE_PHASE_TIME_BASE * (pHierarchyLevelValue + 1); //TODO: use an exponential time distribution here
		}
		
		return 1;
	}
	
	/**
	 * Calculate the time period between "share phases" 
	 *  
	 * @param pHierarchyLevel the hierarchy level 
	 * @return the calculated time period
	 */
	public double getPeriodReportPhase(HierarchyLevel pHierarchyLevel)
	{
		switch(HRMConfig.Routing.REPORT_SHARE_PHASE_TIMING_SCHEME){
			case CONSTANT:
				return (double) HRMConfig.Routing.REPORT_SHARE_PHASE_TIME_BASE * (0 + 1);
			case LINEAR:
				return (double) HRMConfig.Routing.REPORT_SHARE_PHASE_TIME_BASE * (pHierarchyLevel.getValue() + 1);
			case EXPONENTIAL:
				return (double) HRMConfig.Routing.REPORT_SHARE_PHASE_TIME_BASE * (pHierarchyLevel.getValue() + 1); //TODO: use an exponential time distribution here
		}
		
		return 1;
	}		
	
	/**
	 * This method is derived from IServerCallback. It is called by the ServerFN in order to acquire the acknowledgment from the HRMController about the incoming connection
	 * 
	 * @param pAuths the authentications of the requesting sender
	 * @param pRequirements the requirements for the incoming connection
	 * @param pTargetName the registered name of the addressed target service
	 * @return true of false
	 */
	@Override
	public boolean openAck(LinkedList<Signature> pAuths, Description pRequirements, Name pTargetName)
	{
		//TODO: check if a neighbor wants to explore its neighbor -> select if we want to join its cluster or not
		if (HRMConfig.DebugOutput.GUI_SHOW_TOPOLOGY_DETECTION){
			Logging.log(this, "Incoming request for acknowledging the connection:");
			Logging.log(this, "    ..source: " + pAuths);
			Logging.log(this, "    ..destination: " + pTargetName);
			Logging.log(this, "    ..requirements: " + pRequirements);
		}
		
		return true;
	}
	
	/**
	 * Helper function to get the local machine's host name.
	 * The output of this function is useful for distributed simulations if coordinators/clusters with the name might coexist on different machines.
	 * 
	 * @return the host name
	 */
	public static String getHostName()
	{
		String tResult = null;
		
		try{	
			tResult = java.net.InetAddress.getLocalHost().getHostName();
		} catch (UnknownHostException tExc) {
			Logging.err(null, "Unable to determine the local host name", tExc);
		}
		
		return tResult;
	}
	
	/**
	 * Determines the L2Address of the first FN towards a neighbor. This corresponds to the FN, located between the central FN and the bus to the neighbor node.
	 * 
	 * @param pNeighborName the name of the neighbor
	 * @return the L2Address of the search FN
	 */
	public L2Address getL2AddressOfFirstFNTowardsNeighbor(L2Address pNeighborName)
	{
		L2Address tResult = null;

		if (pNeighborName != null){
			if(!pNeighborName.equals(getHRS().getCentralFNL2Address())){
				Route tRoute = null;
				// get the name of the central FN
				L2Address tCentralFNL2Address = getHRS().getCentralFNL2Address();
				// get a route to the neighbor node (the destination of the desired connection)
				try {
					tRoute = getHRS().getRoute(pNeighborName, new Description(), getNode().getIdentity());
				} catch (RoutingException tExc) {
					Logging.err(this, "getL2AddressOfFirstFNTowardsNeighbor() is unable to find route to " + pNeighborName, tExc);
				} catch (RequirementsException tExc) {
					Logging.err(this, "getL2AddressOfFirstFNTowardsNeighbor() is unable to find route to " + pNeighborName + " with requirements no requirents, Huh!", tExc);
				}
				// have we found a route to the neighbor?
				if((tRoute != null) && (!tRoute.isEmpty())) {
					// get the first route part, which corresponds to the link between the central FN and the searched first FN towards the neighbor 
					RouteSegmentPath tPath = (RouteSegmentPath) tRoute.getFirst();
					// check if route has entries
					if((tPath != null) && (!tPath.isEmpty())){
						// get the gate ID of the link
						GateID tGateID = tPath.getFirst();				
						
						RoutingServiceLink tLinkBetweenCentralFNAndFirstNodeTowardsNeighbor = null;
	
						boolean tWithoutException = false; //TODO: rework some software structures to avoid this ugly implementation
						while(!tWithoutException){
							try{
								// get all outgoing links from the central FN
								Collection<RoutingServiceLink> tOutgoingLinksFromCentralFN = getHRS().getOutgoingLinks(tCentralFNL2Address);
								
								// iterate over all outgoing links and search for the link from the central FN to the FN, which comes first when routing towards the neighbor
								for(RoutingServiceLink tLink : tOutgoingLinksFromCentralFN) {
									// compare the GateIDs
									if(tLink.equals(tGateID)) {
										// found!
										tLinkBetweenCentralFNAndFirstNodeTowardsNeighbor = tLink;
									}
								}
								tWithoutException = true;
							}catch(ConcurrentModificationException tExc){
								// FoG has manipulated the topology data and called the HRS for updating the L2 routing graph
								continue;
							}
						}
						// determine the searched FN, which comes first when routing towards the neighbor
						HRMName tFirstNodeBeforeBusToNeighbor = getHRS().getL2LinkDestination(tLinkBetweenCentralFNAndFirstNodeTowardsNeighbor);
						if (tFirstNodeBeforeBusToNeighbor instanceof L2Address){
							// get the L2 address
							tResult = (L2Address)tFirstNodeBeforeBusToNeighbor;
						}else{
							Logging.err(this, "getL2AddressOfFirstFNTowardsNeighbor() found a first FN (" + tFirstNodeBeforeBusToNeighbor + ") towards the neighbor " + pNeighborName + " but it has the wrong class type");
						}
					}else{
						Logging.warn(this, "getL2AddressOfFirstFNTowardsNeighbor() found an empty route to \"neighbor\": " + pNeighborName);
					}
				}else{
					if(HRMConfig.Measurement.VALIDATE_RESULTS_EXTENSIVE){
						Logging.warn(this, "Got for neighbor " + pNeighborName + " the route: " + tRoute); //HINT: this could also be a local loop -> throw only a warning
					}
				}
			}else{
				// we were ask for a route to our central FN: route is []
			}
		}else{
			Logging.warn(this, "getL2AddressOfFirstFNTowardsNeighbor() found an invalid neighbor name");
		}
		
		return tResult;
	}

	/**
	 * This function gets called if the HRMController appl. was started
	 */
	@Override
	protected void started() 
	{
		mApplicationStarted = true;
		
		// register in the global HRMController database
		synchronized (sRegisteredHRMControllers) {
			sRegisteredHRMControllers.add(this);
		}
		
		/**
		 * Reset global NMS is needed
		 */
		if(sResetNMS){
			/**
			 * Reset the DNS
			 */
			// register the HRMID in the hierarchical DNS for the local router
			HierarchicalNameMappingService<HRMID> tNMS = null;
			try {
				tNMS = (HierarchicalNameMappingService) HierarchicalNameMappingService.getGlobalNameMappingService(mAS.getSimulation());
			} catch (RuntimeException tExc) {
				HierarchicalNameMappingService.createGlobalNameMappingService(getNode().getAS().getSimulation());
			}				
			tNMS.clear();	
			sResetNMS = false;
		}
	}
	
	/**
	 * This function gets called if the HRMController appl. should exit/terminate right now
	 */
	@Override
	public synchronized void exit() 
	{
		if(!mApplicationStarted){
			Logging.err(this, "This instance is already terminated.");
			return;
		}			
		
		mApplicationStopped = true;
		mApplicationStarted = false;
		
		Logging.log(this, "\n\n\n############## Exiting..");
		
		Logging.log(this, "     ..destroying clusterer-thread");
		if(mProcessorThread != null){
			mProcessorThread.exit();
			mProcessorThread = null;
		}

		Logging.log(this, "     ..destroying all clusters/coordinators");
		for(int i = 0; i < HRMConfig.Hierarchy.HEIGHT; i++){
			LinkedList<Cluster> tClusters = getAllClusters(i);
			for(Cluster tCluster : tClusters){
				tCluster.eventClusterRoleInvalid();
			}
		}
		
		synchronized (mCommunicationSessions) {
			for (ComSession tComSession : mCommunicationSessions){
				tComSession.stopConnection();
			}
		}
		
		// register in the global HRMController database
		Logging.log(this, "     ..removing from the global HRMController database");
		synchronized (sRegisteredHRMControllers) {
			sRegisteredHRMControllers.remove(this);
		}
	}

	/**
	 * Return if the HRMController application is running
	 * 
	 * @return true if the HRMController application is running, otherwise false
	 */
	@Override
	public boolean isRunning() 
	{
		return mApplicationStarted;
	}

	/**
	 * Returns the list of known HRMController instances for this physical simulation machine
	 *  
	 * @return the list of HRMController references
	 */
	@SuppressWarnings("unchecked")
	public static LinkedList<HRMController> getALLHRMControllers()
	{
		LinkedList<HRMController> tResult = null;
		
		synchronized (sRegisteredHRMControllers) {
			tResult = (LinkedList<HRMController>) sRegisteredHRMControllers.clone();
		}
		
		return tResult;
	}
	
	/**
	 * Creates a Description, which directs a connection to another HRMController instance

	 * @return the new description
	 */
	private Description createHRMControllerDestinationDescription()
	{
		Description tResult = new Description();
		
		if (HRMConfig.DebugOutput.GUI_SHOW_TOPOLOGY_DETECTION){
			Logging.log(this, "Creating a HRMController destination description");
		}

		tResult.set(new DestinationApplicationProperty(ROUTING_NAMESPACE, null, null));
		
		return tResult;
	}

	/**
	 * Registers a cluster/coordinator to the locally stored abstract routing graph (ARG)
	 *  
	 * @param pNode the node (cluster/coordinator) which should be stored in the ARG
	 */
	private synchronized void registerNodeARG(ControlEntity pNode)
	{
		if (HRMConfig.DebugOutput.GUI_SHOW_TOPOLOGY_DETECTION){
			Logging.log(this, "REGISTERING NODE ADDRESS (ARG): " + pNode );
		}

		synchronized (mAbstractRoutingGraph) {
			if(!mAbstractRoutingGraph.contains(pNode)) {
				mAbstractRoutingGraph.add(pNode);
				if (HRMConfig.DebugOutput.GUI_SHOW_TOPOLOGY_DETECTION){
					Logging.log(this, "     ..added to ARG");
				}
			}else{
				if (HRMConfig.DebugOutput.GUI_SHOW_TOPOLOGY_DETECTION){
					Logging.log(this, "     ..node for ARG already known: " + pNode);
				}
			}
		}
	}

	/**
	 * Unregisters a cluster/coordinator from the locally stored abstract routing graph (ARG)
	 *  
	 * @param pNode the node (cluster/coordinator) which should be removed from the ARG
	 */
	private void unregisterNodeARG(ControlEntity pNode)
	{
		if (HRMConfig.DebugOutput.GUI_SHOW_TOPOLOGY_DETECTION){
			Logging.log(this, "UNREGISTERING NODE ADDRESS (ARG): " + pNode );
		}
		
		synchronized (mAbstractRoutingGraph) {
			if(mAbstractRoutingGraph.contains(pNode)) {
				mAbstractRoutingGraph.remove(pNode);
				if (HRMConfig.DebugOutput.GUI_SHOW_TOPOLOGY_DETECTION){
					Logging.log(this, "     ..removed from ARG");
				}
			}else{
				if (HRMConfig.DebugOutput.GUI_SHOW_TOPOLOGY_DETECTION){
					Logging.log(this, "     ..node for ARG wasn't known: " + pNode);
				}
			}
		}
	}

	/**
	 * Registers a logical link between clusters/coordinators to the locally stored abstract routing graph (ARG)
	 * 
	 * @param pFrom the starting point of the link
	 * @param pTo the ending point of the link
	 * @param pLink the link between the two nodes
	 */
	public void registerLinkARG(AbstractRoutingGraphNode pFrom, AbstractRoutingGraphNode pTo, AbstractRoutingGraphLink pLink)
	{
		if (HRMConfig.DebugOutput.GUI_SHOW_TOPOLOGY_DETECTION){
			Logging.log(this, "REGISTERING LINK (ARG):\n  SOURCE=" + pFrom + "\n  DEST.=" + pTo + "\n  LINK=" + pLink);
		}

		synchronized (mAbstractRoutingGraph) {
			pLink.setFirstVertex(pFrom);
			pLink.setSecondVertex(pTo);
			mAbstractRoutingGraph.link(pFrom, pTo, pLink);
		}
	}

	/**
	 * Unregisters a logical link between clusters/coordinators from the locally stored abstract routing graph (ARG)
	 * 
	 * @param pFrom the starting point of the link
	 * @param pTo the ending point of the link
	 */
	public void unregisterLinkARG(AbstractRoutingGraphNode pFrom, AbstractRoutingGraphNode pTo)
	{
		AbstractRoutingGraphLink tLink = getLinkARG(pFrom, pTo);
		
		if (HRMConfig.DebugOutput.GUI_SHOW_TOPOLOGY_DETECTION){
			Logging.log(this, "UNREGISTERING LINK (ARG):\n  SOURCE=" + pFrom + "\n  DEST.=" + pTo + "\n  LINK=" + tLink);
		}

		if(tLink != null){
			synchronized (mAbstractRoutingGraph) {
				mAbstractRoutingGraph.unlink(tLink);
			}
		}
	}

	/**
	 * Determines the link between two clusters/coordinators from the locally stored abstract routing graph (ARG)
	 * 
	 * @param pFrom the starting point of the link
	 * @param pTo the ending point of the link
	 * 
	 * @return the link between the two nodes
	 */
	public AbstractRoutingGraphLink getLinkARG(AbstractRoutingGraphNode pFrom, AbstractRoutingGraphNode pTo)
	{
		AbstractRoutingGraphLink tResult = null;
		
		List<AbstractRoutingGraphLink> tRoute = null;
		synchronized (mAbstractRoutingGraph) {
			tRoute = mAbstractRoutingGraph.getRoute(pFrom, pTo);
		}
		
		if((tRoute != null) && (!tRoute.isEmpty())){
			if(tRoute.size() == 1){
				tResult = tRoute.get(0);
			}else{
				/**
				 * We haven't found a direct link - we found a multi-hop route instead.
				 */
				//Logging.warn(this, "getLinkARG() expected a route with one entry but got: \nSOURCE=" + pFrom + "\nDESTINATION: " + pTo + "\nROUTE: " + tRoute);
			}
		}
		
		return tResult;
	}

	/**
	 * Returns the ARG for the GraphViewer.
	 * (only for GUI!)
	 * 
	 * @return the ARG
	 */
	public AbstractRoutingGraph<AbstractRoutingGraphNode, AbstractRoutingGraphLink> getARGForGraphViewer()
	{
		AbstractRoutingGraph<AbstractRoutingGraphNode, AbstractRoutingGraphLink> tResult = null;
		
		synchronized (mAbstractRoutingGraph) {
			tResult = mAbstractRoutingGraph;
		}
		
		return tResult;
	}

	/**
	 * Registers an HRMID to the locally stored hierarchical routing graph (HRG)
	 *  
	 * @param pNode the node (HRMID) which should be stored in the HRG
	 * @param pCause the cause for this HRG update
	 */
	private synchronized void registerNodeHRG(HRMID pNode, String pCause)
	{
		if (HRMConfig.DebugOutput.GUI_SHOW_HRG_DETECTION){
			Logging.log(this, "REGISTERING NODE ADDRESS (HRG): " + pNode );
		}

		if(pNode.isZero()){
			throw new RuntimeException(this + " detected a zero HRMID for an HRG registration");
		}
		
		synchronized (mHierarchicalRoutingGraph) {
			if(!mHierarchicalRoutingGraph.contains(pNode)) {
				if(HRMConfig.DebugOutput.ALLOW_MEMORY_CONSUMING_TRACK_HRG_UPDATES){
					mDescriptionHRGUpdates += "\n + " + pNode + " <== " + pCause;
				}
				mHierarchicalRoutingGraph.add(pNode);
				if (HRMConfig.DebugOutput.GUI_SHOW_TOPOLOGY_DETECTION){
					Logging.log(this, "     ..added to HRG");
				}
			}else{
				if(HRMConfig.DebugOutput.ALLOW_MEMORY_CONSUMING_TRACK_HRG_UPDATES){
					mDescriptionHRGUpdates += "\n +/- " + pNode + " <== " + pCause;
				}
				if (HRMConfig.DebugOutput.GUI_SHOW_TOPOLOGY_DETECTION){
					Logging.log(this, "     ..node for HRG already known: " + pNode);
				}
			}
		}
	}

	/**
	 * Unregisters an HRMID from the locally stored hierarchical routing graph (HRG)
	 *  
	 * @param pNode the node (HRMID) which should be removed from the HRG
	 * @param pCause the cause for this HRG update
	 */
	private void unregisterNodeHRG(HRMID pNode, String pCause)
	{
		if (HRMConfig.DebugOutput.GUI_SHOW_HRG_DETECTION){
			Logging.log(this, "UNREGISTERING NODE ADDRESS (HRG): " + pNode );
		}
		
		synchronized (mHierarchicalRoutingGraph) {
			if(mHierarchicalRoutingGraph.contains(pNode)) {
				if(HRMConfig.DebugOutput.ALLOW_MEMORY_CONSUMING_TRACK_HRG_UPDATES){
					mDescriptionHRGUpdates += "\n - " + pNode + " <== " + pCause;
				}
				mHierarchicalRoutingGraph.remove(pNode);
				if (HRMConfig.DebugOutput.GUI_SHOW_TOPOLOGY_DETECTION){
					Logging.log(this, "     ..removed from HRG");
				}
			}else{
				if(HRMConfig.DebugOutput.ALLOW_MEMORY_CONSUMING_TRACK_HRG_UPDATES){
					mDescriptionHRGUpdates += "\n -/+ " + pNode + " <== " + pCause;
				}
				if (HRMConfig.DebugOutput.GUI_SHOW_TOPOLOGY_DETECTION){
					Logging.log(this, "     ..node for HRG wasn't known: " + pNode);
				}
			}
		}
	}

	/**
	 * Registers a logical link between HRMIDs to the locally stored hierarchical routing graph (HRG)
	 * 
	 * @param pFrom the starting point of the link
	 * @param pTo the ending point of the link
	 * @param pRoutingEntry the routing entry for this link
	 * 
	 * @return true if the link is new to the routing graph
	 */
	public boolean registerLinkHRG(HRMID pFrom, HRMID pTo, RoutingEntry pRoutingEntry)
	{
		boolean tResult = false;
		
		if (HRMConfig.DebugOutput.GUI_SHOW_HRG_DETECTION){
			Logging.log(this, "REGISTERING LINK (HRG):\n  SOURCE=" + pFrom + "\n  DEST.=" + pTo + "\n  ROUTE=" + pRoutingEntry);
		}
	
		if(!pFrom.equals(pTo)){
			/**
			 * Derive the link
			 */
			double tBefore4 = getRealTime();
			pRoutingEntry.assignToHRG(mHierarchicalRoutingGraph);
			AbstractRoutingGraphLink tLink = new AbstractRoutingGraphLink(new Route(pRoutingEntry));
			tLink.setTimeout(pRoutingEntry.getTimeout());
			double tSpentTime4 = getRealTime() - tBefore4;
			if(tSpentTime4 > 10){
				Logging.log(this, "      ..registerLinkHRG()::AbstractRoutingGraphLink() took " + tSpentTime4 + " ms for processing " + pRoutingEntry);
			}

			/**
			 * Do the actual linking
			 */
			synchronized (mHierarchicalRoutingGraph) {
				boolean tLinkAlreadyKnown = false;

				double tBefore = getRealTime();
				Collection<AbstractRoutingGraphLink> tLinks = mHierarchicalRoutingGraph.getOutEdges(pFrom);
				double tSpentTime = getRealTime() - tBefore;
				if(tSpentTime > 10){
					Logging.log(this, "      ..registerLinkHRG()::getOutEdges() took " + tSpentTime + " ms for processing " + pRoutingEntry);
				}

				if(tLinks != null){
					double tBefore3 = getRealTime();
					for(AbstractRoutingGraphLink tKnownLink : tLinks){
						// check if both links are equal 
						if(tKnownLink.equals(tLink)){
							// check of the end points of the already known link are equal to the pFrom/pTo
							double tBefore2 = getRealTime();
							Pair<HRMID> tEndPoints = mHierarchicalRoutingGraph.getEndpoints(tKnownLink);
							double tSpentTime2 = getRealTime() - tBefore2;
							if(tSpentTime2 > 10){
								Logging.log(this, "      ..registerLinkHRG()::getEndpoints() took " + tSpentTime2 + " ms for processing " + pRoutingEntry);
							}
							if (((tEndPoints.getFirst().equals(pFrom)) && (tEndPoints.getSecond().equals(pTo))) || ((tEndPoints.getFirst().equals(pTo)) && (tEndPoints.getSecond().equals(pFrom)))){
								tKnownLink.incRefCounter();
								tLinkAlreadyKnown = true;
								
								/**
								 * Update TIMEOUT
								 */
								if(pRoutingEntry.getTimeout() > 0){
									tKnownLink.setTimeout(pRoutingEntry.getTimeout());
								}
								
								/**
								 * Update QOS VALUES
								 */
								tKnownLink.updateQoS(pRoutingEntry);
								
								// it's time to update the HRG-GUI
								notifyHRGGUI(tKnownLink);
							}
						}
					}
					double tSpentTime3 = getRealTime() - tBefore3;
					if(tSpentTime3 > 10){
						Logging.log(this, "      ..registerLinkHRG()::for() took " + tSpentTime3 + " ms for processing " + pRoutingEntry);
					}
				}
				if(!tLinkAlreadyKnown){
					if(HRMConfig.DebugOutput.ALLOW_MEMORY_CONSUMING_TRACK_HRG_UPDATES){
						mDescriptionHRGUpdates += "\n + " + pFrom + " to " + pTo + " ==> " + pRoutingEntry.toString() + " <== " + pRoutingEntry.getCause();
					}

					double tBefore1 = getRealTime();
					HRMID tFrom = pFrom.clone();
					HRMID tTo = pTo.clone(); 
					tLink.setFirstVertex(tFrom);
					tLink.setSecondVertex(tTo);
					mHierarchicalRoutingGraph.link(tFrom, tTo, tLink);

					// it's time to update the HRG-GUI
					notifyHRGGUI(tLink);

					double tSpentTime1 = getRealTime() - tBefore1;
					if(tSpentTime1 > 10){
						Logging.log(this, "      ..registerLinkHRG()::link() took " + tSpentTime1 + " ms for processing " + pRoutingEntry);
					}
				}else{
					/**
					 * The link is already known -> this can occur if:
					 * 		- both end points are located on this node and both of them try to register the same route
					 *      - a route was reported and received as shared
					 */
					if(HRMConfig.DebugOutput.ALLOW_MEMORY_CONSUMING_TRACK_HRG_UPDATES){
						mDescriptionHRGUpdates += "\n +" + (tLinkAlreadyKnown ? "(REF)" : "") + " " + pFrom + " to " + pTo + " ==> " + pRoutingEntry.toString() + " <== " + pRoutingEntry.getCause();
					}
				}
				tResult = true;
			}
		}else{
			//Logging.warn(this, "registerLinkHRG() skipped because self-loop detected for: " + pRoutingEntry);
		}
		
		return tResult;
	}

	/**
	 * Determines all possible destinations depending on a given root node and its hierarchy level
	 * 
	 * @param pRootNode the root node
	 * 
	 * @return the found possible destinations
	 */
	public LinkedList<HRMID> getSiblingsHRG(HRMID pRootNode)
	{
		LinkedList<HRMID> tResult = new LinkedList<HRMID>();

		HRMID tSuperCluster = pRootNode.getSuperiorClusterAddress();
		
		int tSearchedLvl = pRootNode.getHierarchyLevel();
		
		synchronized (mHierarchicalRoutingGraph) {
			// iterate over all nodes in the HRG
			Collection<HRMID> tNodes = mHierarchicalRoutingGraph.getVertices();			
			for(HRMID tNode : tNodes){
				if(!tNode.equals(pRootNode)){
					// does the node belong to the same hierarchy level like the root node?
					if(tNode.getHierarchyLevel() == tSearchedLvl){
						if(tNode.isCluster(tSuperCluster)){
							tResult.add(tNode.clone());
						}else{
							//Logging.log(this, "Dropping " + tNode + " as sibling of " + pRootNode);
						}
					}
				}
			}
		}
		
		return tResult;
	}

	/**
	 * Determines a route in the HRG from a given node/cluster to another one
	 * 
	 * @param pFrom the starting point
	 * @param pTo the ending point
	 * @param pCause the cause for this call
	 * 
	 * @return the found routing entry
	 */
	public RoutingEntry getRoutingEntryHRG(HRMID pFrom, HRMID pTo, String pCause)
	{
		return getRoutingEntryHRG(mHierarchicalRoutingGraph, pFrom, pTo, pCause, null);
	}
	
	/**
	 * Determines a route in the HRG from a given node/cluster to another one
	 * 
	 * @param pHRG the HRG which should be used
	 * @param pFrom the starting point
	 * @param pTo the ending point
	 * @param pCause the cause for this call
	 * @param pRefDeletedLinks stores the first used inter-node link which was deleted automatically (used for finding multiple routes to the destination), a value "null" deactivates the automatic deletion of links
	 * 
	 * @return the found routing entry
	 */
	private RoutingEntry getRoutingEntryHRG(AbstractRoutingGraph<HRMID, AbstractRoutingGraphLink> pHRG, HRMID pFrom, HRMID pTo, String pCause, LinkedList<LinkedList<AbstractRoutingGraphLink>> pRefDeletedLinks)
	{
		boolean DEBUG = HRMConfig.DebugOutput.GUI_SHOW_HRG_ROUTING;
		RoutingEntry tResult = null;
		LinkedList<AbstractRoutingGraphLink> tDeletedLinks = null;
		if(pRefDeletedLinks != null){
			tDeletedLinks = pRefDeletedLinks.getFirst();
		}
		
		if (DEBUG){
			Logging.log(this, "getRoutingEntryHRG() searches a route from " + pFrom + " to " + pTo);
		}
		
		synchronized (pHRG){
			/**********************************************
			 * Are the source and destination addresses equal?
			 *********************************************/
			if(pFrom.equals(pTo)){
				// create a loop route
				tResult = RoutingEntry.createLocalhostEntry(pFrom, pCause);
							
				// describe the cause for the route
				tResult.extendCause(this + "::getRoutingEntry() with same source and destination address " + pFrom);
				
				// immediate return here
				return tResult;
			}
			
			/**********************************************
			 * Is the destination address more abstract than the source one?
			 * EXAMPLE 1: we are searching for a route from 1.4.2 to 1.3.0  
			 *********************************************/
			if(pFrom.getHierarchyLevel() < pTo.getHierarchyLevel()){
				DEBUG = true;
				
				/**
				 * EXAMPLE 1: derive cluster address 1.4.0 from 1.4.2
				 */			
				HRMID tAbstractSource = pFrom.getClusterAddress(pTo.getHierarchyLevel());
				
				if (DEBUG){
					Logging.log(this, "getRoutingEntryHRG() searches a more abstract route from a more abstract source " + tAbstractSource + "(" + pFrom + ") to destination " + pTo);
				}
	
				/**
				 * EXAMPLE 1: determine the route from 1.4.0 to 1.3.0
				 */
				RoutingEntry tSecondRoutePart = getRoutingEntryHRG(pHRG, tAbstractSource, pTo, pCause, null);
				if (DEBUG){
					Logging.log(this, "          ..second route part: " + tSecondRoutePart);
				}
						
				if(tSecondRoutePart != null){
					HRMID tOutgressGatewayFromSourceCluster = tSecondRoutePart.getSource();
					/**
					 * EXAMPLE 1: determine the route from 1.4.2 to 1.4.1
					 */
					RoutingEntry tIntraClusterRoutePart = getRoutingEntryHRG(pHRG, pFrom, tOutgressGatewayFromSourceCluster, pCause, null);
					if (DEBUG){
						Logging.log(this, "          ..first route part: " + tIntraClusterRoutePart);
					}
	
					if(tIntraClusterRoutePart != null){
						// clone the first part and use it as first part of the result
						tResult = tIntraClusterRoutePart.clone();
						
						/**
						 * EXAMPLE 1: combine routes (1.4.2 => 1.4.1) AND (1.4.1 => 1.3.2) 
						 */
						tResult.append(tSecondRoutePart, pCause);
						if (DEBUG){
							Logging.log(this, "          ..resulting route (" + pFrom + " ==> " + pTo + "): " + tResult);
						}
						
						/**
						 * EXAMPLE 1: the result is a route from 1.4.2 (belonging to 1.4.0) to gateway 1.3.2
						 */
					}else{
						Logging.warn(this, "getRoutingEntryHRG() couldn't determine an HRG route from " + pFrom + " to " + tOutgressGatewayFromSourceCluster + " as first part for a route from " + pFrom + " to " + pTo);
					}
				}else{
					Logging.warn(this, "getRoutingEntryHRG() couldn't determine an HRG route from " + tAbstractSource + " to " + pTo + " as second part for a route from " + pFrom + " to " + pTo);
				}
				
				if(tResult != null){
					tResult.extendCause(this + "::getRoutingEntry()");
				}
						
				return tResult;
			}
			
			/**********************************************
			 * Is the source address more abstract than the destination one?
			 * EXAMPLE 2: we are searching for a route from 1.3.0 to 1.4.2.  
			 *********************************************/
			if(pFrom.getHierarchyLevel() > pTo.getHierarchyLevel()){
				/**
				 * EXAMPLE 1: derive cluster address 1.4.0 from 1.4.2
				 */			
				HRMID tAbstractDestination = pTo.getClusterAddress(pFrom.getHierarchyLevel());
				
				if (DEBUG){
					Logging.log(this, "getRoutingEntryHRG() searches a more abstract route from " + pFrom + " to more abstract destination " + tAbstractDestination + "(" + pTo + ")");
				}
	
				/**
				 * EXAMPLE 2: determine the route from 1.3.0 to 1.4.0
				 * 			  (assumption: the found route starts at 1.3.2 and ends at 1.4.1) 
				 */
				RoutingEntry tFirstRoutePart = getRoutingEntryHRG(pHRG, pFrom, tAbstractDestination, pCause, null);
				if (DEBUG){
					Logging.log(this, "          ..first route part: " + tFirstRoutePart);
				}
						
				if(tFirstRoutePart != null){
					HRMID tIngressGatewayToDestinationCluster = tFirstRoutePart.getLastNextHop();
					/**
					 * EXAMPLE 2: determine the route from 1.4.1 to 1.4.2
					 */
					RoutingEntry tIntraClusterRoutePart = getRoutingEntryHRG(pHRG, tIngressGatewayToDestinationCluster, pTo, pCause, null);
					if (DEBUG){
						Logging.log(this, "          ..second route part: " + tIntraClusterRoutePart);
					}
	
					if(tIntraClusterRoutePart != null){
						// clone the first part and use it as first part of the result
						tResult = tFirstRoutePart.clone();
						
						/**
						 * EXAMPLE 2: combine routes (1.3.2 => 1.4.1) AND (1.4.1 => 1.4.2)
						 */
						tResult.append(tIntraClusterRoutePart, pCause);
						if (DEBUG){
							Logging.log(this, "          ..resulting route (" + pFrom + " ==> " + tAbstractDestination + "): " + tResult);
						}
						
						/**
						 * EXAMPLE 2: the result is a route from gateway 1.3.2 (belonging to 1.3.0) to 1.4.2
						 */
					}else{
						Logging.warn(this, "getRoutingEntryHRG() couldn't determine an HRG route from " + tIngressGatewayToDestinationCluster + " to " + pTo + " as second part for a route from " + pFrom + " to " + pTo);
					}
				}else{
					Logging.warn(this, "getRoutingEntryHRG() couldn't determine an HRG route from " + pFrom + " to " + tAbstractDestination + " as first part for a route from " + pFrom + " to " + pTo);
				}
				
				if(tResult != null){
					tResult.extendCause(this + "::getRoutingEntry()");
				}
						
				return tResult;
			}
			
			int tStep = 0;
		
			/*********************************************
			 * Determine the overall inter-cluster path
			 *********************************************/
			List<AbstractRoutingGraphLink> tPath = getRouteHRG(pHRG, pFrom, pTo);
			AbstractRoutingGraphLink tFirstUsedInterClusterLink = null;
			if(tPath != null){
				// the last cluster gateway
				HRMID tLastClusterGateway = null;
				HRMID tFirstForeignGateway = null;
				
				if(!tPath.isEmpty()){
					if (DEBUG){
						if (DEBUG){
							Logging.log(this, "      ..found inter cluster path:");
						}
						int i = 0;
						for(AbstractRoutingGraphLink tLink : tPath){
							if (DEBUG){
								Logging.log(this, "        ..inter-cluster step[" + i + "]: " + tLink);
							}
							i++;
						}
					}
					
					for(AbstractRoutingGraphLink tInterClusterLink : tPath){
						/*****************************************************
						 * Determine the current INTER-cluster route part
						 ****************************************************/
						RoutingEntry tInterClusterRoutingEntry = tInterClusterLink.getRoutingEntry();
						
						if(tResult != null){
							if(tLastClusterGateway == null){
								throw new RuntimeException(this + "::getRoutingEntryHRG() should never reach this point");
							}
							
							/************************************************************************************************
							 * ROUTE PART: the intra-cluster route from the last gateway to the next one if needed
							 ***********************************************************************************************/
							// the next cluster gateway
							HRMID tNextClusterGateway = tInterClusterRoutingEntry.getSource();
							if(!tLastClusterGateway.equals(tNextClusterGateway)){
								// the intra-cluster path
								List<AbstractRoutingGraphLink> tIntraClusterPath = getRouteHRG(pHRG, tLastClusterGateway, tNextClusterGateway);
								if(tIntraClusterPath != null){
									if(!tIntraClusterPath.isEmpty()){
										RoutingEntry tLogicalIntraClusterRoutingEntry = null;
										AbstractRoutingGraphLink tIntraClusterLogLink = tIntraClusterPath.get(0);
										
										/****************************************************
										 * Determine the INTRA-cluster route part
										 ****************************************************/
										// check if we have only one hop in intra-cluster route
										if(tIntraClusterPath.size() == 1){
											// get the routing entry from the last gateway to the next one
											tLogicalIntraClusterRoutingEntry = (RoutingEntry) tIntraClusterLogLink.getRoute().getFirst();
										}else{
											tLogicalIntraClusterRoutingEntry = RoutingEntry.create(tIntraClusterPath);
											if(tLogicalIntraClusterRoutingEntry == null){
												if(pRefDeletedLinks == null){
													Logging.warn(this, "getRoutingEntryHRG() for " + pFrom + " found a complex intra-cluster path from " + tLastClusterGateway + " to " + tNextClusterGateway + " and wasn't able to derive an aggregated logical link from it..");
													Logging.warn(this, " 	..path: " + tIntraClusterPath);
													Logging.warn(this, "      ..from: " + tLastClusterGateway);
													Logging.warn(this, "      ..to: " + tNextClusterGateway);
													Logging.warn(this, "    ..for a routing from " + pFrom + " to " + pTo);
												}else{
													// no further alternative route available
												}
												
												// reset
												tResult = null;
	
												// abort
												break;
											}
										}
	
										/*****************************************************
										 * Add the intra-cluster route part
										 ****************************************************/
										if(tLogicalIntraClusterRoutingEntry != null){
											// chain the routing entries
											if (DEBUG){
												Logging.log(this, "        ..step [" + tStep + "] (intra-cluster): " + tLogicalIntraClusterRoutingEntry);
											}
											tResult.append(tLogicalIntraClusterRoutingEntry, pCause + "append1_intra_cluster from " + tLastClusterGateway + " to " + tNextClusterGateway);
											tStep++;
	
											/**
											 * Determine the next hop for the resulting path
											 */
											if(tFirstForeignGateway == null){
												if(tLogicalIntraClusterRoutingEntry.getHopCount() > 0){
													tFirstForeignGateway = tLogicalIntraClusterRoutingEntry.getNextHop();
												}
											}
											
											/******************************************************
											 * Store the first used inter-node link (is it an intra-cluster link?)
											 *****************************************************/
//											if(tFirstUsedInterClusterLink == null){
//												tFirstUsedInterClusterLink = tIntraClusterLogLink;
//												tFirstUsedInterNodeLinkHopCount = tLogicalIntraClusterRoutingEntry.getHopCount();
//											}else{
//												if(tFirstUsedInterNodeLinkHopCount == RoutingEntry.NO_HOP_COSTS){
//													tFirstUsedInterClusterLink = tIntraClusterLogLink;
//													tFirstUsedInterNodeLinkHopCount = tLogicalIntraClusterRoutingEntry.getHopCount();
//												}
//											}
										}
									}else{
										if(pRefDeletedLinks != null){
											// do we have a gap?
											if(!tLastClusterGateway.equals(tNextClusterGateway)){
												// reset
												tResult = null;
	
												// abort
												break;
											}else{
												// actually, it is an empty path because source and destination are the same
											}
										}else{
											Logging.warn(this, "getRoutingEntryHRG() found an empty intra-cluster path..");
											Logging.warn(this, "      ..from: " + tLastClusterGateway);
											Logging.warn(this, "      ..to: " + tNextClusterGateway);
											Logging.warn(this, "    ..for a routing from " + pFrom + " to " + pTo);
										}
									}
								}else{
									Logging.warn(this, "getRoutingEntryHRG() couldn't find a route from " + tLastClusterGateway + " to " + tNextClusterGateway + " for a routing from " + pFrom + " to " + pTo);
									
									// reset
									tResult = null;
	
									// abort
									break;
	
									//HINT: do not throw a RuntimeException here because such a situation could have a temporary cause
								}
							}else{
								// tLastClusterGateway and tNextClusterGateway are equal => empty route for cluster traversal
							}
							/***********************************************************************************************
							 * ROUTE PART: the inter-cluster link
							 ***********************************************************************************************/
							// chain the routing entries
							if (DEBUG){
								Logging.log(this, "        ..step [" + tStep + "] (cluster-2-cluster): " + tInterClusterRoutingEntry);
							}
							tResult.append(tInterClusterRoutingEntry, pCause + "append2_inter_cluster for a route from " + pFrom + " to " + pTo);
						}else{
							/***********************************************************************************************
							 * ROUTE PART: first step of the resulting path
							 ***********************************************************************************************/
							if (DEBUG){
								Logging.log(this, "        ..step [" + tStep + "] (cluster-2-cluster): " + tInterClusterRoutingEntry);
							}
							tInterClusterRoutingEntry.extendCause(pCause + "append3_start_inter_cluster for a route from " + pFrom + " to " + pTo);
							tResult = tInterClusterRoutingEntry;
							
						}
						tStep++;
						
						/******************************************************
						 * Store the first used inter-node link (is it an inter-cluster link?)
						 *****************************************************/
						if(tFirstUsedInterClusterLink == null){
							tFirstUsedInterClusterLink = tInterClusterLink;
//							tFirstUsedInterNodeLinkHopCount = tInterClusterRoutingEntry.getHopCount();
//						}else{
//							if(tFirstUsedInterNodeLinkHopCount == RoutingEntry.NO_HOP_COSTS){
//								tFirstUsedInterClusterLink = tInterClusterLink;
//								tFirstUsedInterNodeLinkHopCount = tInterClusterRoutingEntry.getHopCount();
//							}
						}

						/******************************************************
						 * Store the first used gateway ("next hop")
						 *****************************************************/
						if(tFirstForeignGateway == null){
							if(tInterClusterRoutingEntry.getHopCount() > 0){
								tFirstForeignGateway = tInterClusterRoutingEntry.getNextHop();
							}
						}
						
						//update last cluster gateway
						tLastClusterGateway = tInterClusterRoutingEntry.getNextHop();
					} // for()
				}else{
					if(pRefDeletedLinks == null){
						//Logging.err(this, "getRoutingEntryHRG() found an empty inter-cluster path from " + pFrom + " to " + pTo);
					}else{
						// no further alternative route found
					}
				}
				
				if(tResult != null){
					/*******************************************************
					 * finalize the RESULT
					 ******************************************************/
					// set the DESTINATION for the resulting routing entry
					tResult.setDest(pFrom.getForeignCluster(pTo) /* aggregate the destination here */);
	
					// reset L2Address for next hop
					tResult.setNextHopL2Address(null);
	
					/*******************************************************
					 * Deactivate the first used inter-cluster link if desired
					 ******************************************************/
					if(tFirstUsedInterClusterLink != null){
						if(tDeletedLinks != null){
							if (DEBUG){
								Logging.log(this, "  ..mark as deleted: " + tFirstUsedInterClusterLink);
							}
							
							/**
							 * Add the first used inter-node link to the list of deleted links
							 */
							tDeletedLinks.add(tFirstUsedInterClusterLink);
							
							/**
							 * Delete the first used inter-node link from the HRG
							 */
							pHRG.unlink(tFirstUsedInterClusterLink);
						}
					}
				}
			}else{
				if(!FOUND_GLOBAL_ERROR){
					Logging.warn(this, "getRoutingEntryHRG() couldn't determine an HRG based inter-cluster route from " + pFrom + " to " + pTo);
				}
			}
		}
		
		return tResult;
	}
	
	/**
	 * Determines all routes in the HRG from a given node/cluster to another one
	 * 
	 * @param pFrom the starting point
	 * @param pTo the ending point
	 * @param pCause the cause for this call
	 * 
	 * @return the found routing entries as routing table
	 */
	public RoutingTable getAllRoutingEntriesHRG(HRMID pFrom, HRMID pTo, String pCause)
	{
		RoutingTable tResult = new RoutingTable();
		LinkedList<AbstractRoutingGraphLink> tDeletedLinks = new LinkedList<AbstractRoutingGraphLink>();
		LinkedList<LinkedList<AbstractRoutingGraphLink>> tRefDeletedLinks = new LinkedList<LinkedList<AbstractRoutingGraphLink>>();
		tRefDeletedLinks.clear();
		tRefDeletedLinks.add(tDeletedLinks);
		
		boolean DEBUG = false;
//		if(pFrom.getLevelAddress(2) == 5){
//			DEBUG = true;
//		}

		if(DEBUG){
			Logging.log(this, "Searching for all routing entries from " + pFrom + " to " + pTo);
		}
		
		/**************************************************
		 * Are the source and destination addresses equal?
		 **************************************************/
		if(pFrom.equals(pTo)){
			// create a loop route
			RoutingEntry tLocalLoopEntry = RoutingEntry.createLocalhostEntry(pFrom, pCause);
						
			// describe the cause for the route
			tLocalLoopEntry.extendCause(this + "::getRoutingEntry() with same source and destination address " + pFrom);
			
			// add the RoutingEntry to the result
			tResult.add(tLocalLoopEntry);
			
			// immediate return here
			return tResult;
		}

		synchronized (mHierarchicalRoutingGraph) {
			/***************************************************************************************************
			 * Determine all known routes, avoid repeated routes by deleting already used outgoing links from "pFrom"
			 ***************************************************************************************************/
			RoutingEntry tEntry = null;
			int i = 0;
			do{
				tEntry = getRoutingEntryHRG(mHierarchicalRoutingGraph, pFrom, pTo, pCause, tRefDeletedLinks);
				if(tEntry != null){
					if(!tResult.contains(tEntry)){
						if(DEBUG){
							Logging.log(this, "  ..found entry[" + i + "]: " + tEntry);
							Logging.log(this, "    ..deleted " + tDeletedLinks.size() + " links");
						}
	
						// add the RoutingEntry to the result
						tResult.add(tEntry);					
						
						i++;
					}else{
						if(DEBUG){
							Logging.log(this, "  ..found repeated entry: " + tEntry);
						}
					}
				}
			}while(tEntry != null);
		
			/**************************************************
			 * Add again the previously deleted HRG links
			 **************************************************/
			if(!tDeletedLinks.isEmpty()){
				for(AbstractRoutingGraphLink tLink : tDeletedLinks){
					if(DEBUG){
						Logging.log(this, "  ..restoring HRG link: " + tLink);
					}
							
					/**
					 * Add all previously deleted used inter-node links again to the HRG
					 */
					mHierarchicalRoutingGraph.link((HRMID)tLink.getFirstVertex(), (HRMID)tLink.getSecondVertex(), tLink);
				}
			}
		}
		
		/**************************************************
		 * Check if we have found too long routes 
		 **************************************************/
//		RoutingTable tTooLongRoutes = new RoutingTable();
//		for(RoutingEntry tEntry : tResult){
//			if(tEntry.getDest().isClusterAddress()){
//				if(tEntry.getHopCount() > RoutingEntry.NO_HOP_COSTS){
//					HRMID tDestinationCluster = tEntry.getDest();
//					HRMID tSourceCluster = tEntry.getDest().getForeignCluster(tEntry.getSource());
//					RoutingEntry tShortestEntry = getRoutingEntryHRG(tSourceCluster, tDestinationCluster, this + "::getAllRoutingEntriesHRG()");
//					// are the source and the destination clusters directly connected?
//					if(tShortestEntry.getHopCount() == RoutingEntry.NO_HOP_COSTS){
//						if(DEBUG){
//							Logging.log(this, "  ..removing the too long route: " + tEntry);
//						}
//						tTooLongRoutes.add(tEntry);
//					}
//				}
//			}
//		}
		// delete entries with "too long routes"
///		tResult.delEntries(tTooLongRoutes);
		
		return tResult;
	}
	
	/**
	 * Determines all routes in the HRG from a given node/cluster to another one
	 * 
	 * @param pFromTo the starting and end point
	 * @param pCause the cause for this call
	 * 
	 * @return the found routing entries as routing table
	 */
	public RoutingTable getAllLoopRoutingEntriesHRG(HRMID pFromTo, String pCause)
	{
		RoutingTable tResult = new RoutingTable();
		boolean DEBUG = true;

		if(DEBUG){
			Logging.log(this, "Determining all loop routes for: " + pFromTo);
		}
		
		/***************************************************************************************************
		 * Iterate over all direct neighbors
		 ***************************************************************************************************/
		if(DEBUG){
			Logging.log(this, "Determining all direct neighbors for: " + pFromTo);
		}
		LinkedList<HRMID> tSiblings = getSiblingsHRG(pFromTo);
		for(HRMID tSibling : tSiblings){
			RoutingEntry tShortestRouteToSibling = getRoutingEntryHRG(pFromTo, tSibling, this + "::getAllLoopRoutingEntriesHRG() for " + pFromTo + ", tested sibling=" + tSibling);
			// check a route with no hop costs was found
			if((tShortestRouteToSibling != null) && (tShortestRouteToSibling.hasNoHopCosts())){
				if(DEBUG){
					Logging.log(this, "   ..found direct neighbor: " + tSibling);
				}

				RoutingTable tResultingRoutingTableViaDirectNeighbor = new RoutingTable();

				LinkedList<AbstractRoutingGraphLink> tUsedOutgoingLinks = new LinkedList<AbstractRoutingGraphLink>();
				LinkedList<LinkedList<AbstractRoutingGraphLink>> tRefUsedOutgoingLinks = new LinkedList<LinkedList<AbstractRoutingGraphLink>>();
				tRefUsedOutgoingLinks.clear();
				tRefUsedOutgoingLinks.add(tUsedOutgoingLinks);

				synchronized (mHierarchicalRoutingGraph) {
					/***************************************************************************************************************************************
					 * STEP 1: determine all known routes to the found direct neighbor, avoid repeated routes by deleting already used outgoing links from "pFrom"
					 ***************************************************************************************************************************************/
					RoutingEntry tEntry = null;
					int i = 0;
					do{
						tEntry = getRoutingEntryHRG(mHierarchicalRoutingGraph, pFromTo, tSibling, pCause, tRefUsedOutgoingLinks);
						if(tEntry != null){
							if(!tResultingRoutingTableViaDirectNeighbor.contains(tEntry)){
								if(DEBUG){
//									Logging.log(this, "  ..found entry[" + i + "]: " + tEntry);
//									Logging.log(this, "    ..deleted " + tDeletedLinks.size() + " links");
								}
			
								// add the RoutingEntry to the result
								tResultingRoutingTableViaDirectNeighbor.add(tEntry);					
								
								i++;
							}else{
								if(DEBUG){
//									Logging.log(this, "  ..found repeated entry: " + tEntry);
								}
							}
						}
					}while(tEntry != null);
					
					/**************************************************
					 * STEP 2: add again the previously deleted HRG links
					 **************************************************/
					if(!tUsedOutgoingLinks.isEmpty()){
						for(AbstractRoutingGraphLink tLink : tUsedOutgoingLinks){
							if(DEBUG){
	//							Logging.log(this, "  ..restoring HRG link: " + tLink);
							}
									
							/**
							 * Add all previously deleted used inter-node links again to the HRG
							 */
							mHierarchicalRoutingGraph.link((HRMID)tLink.getFirstVertex(), (HRMID)tLink.getSecondVertex(), tLink);
						}
					}
	
					/******************************************************************************************************************************
					 * STEP 3: determine the routes from the direct neighbor to the source again - without using the corresponding links of STEP 1
					 ******************************************************************************************************************************/
					int tEntryNumber = 0;
					for(RoutingEntry tRoutingEntryToDirectNeighbor: tResultingRoutingTableViaDirectNeighbor){
						if(DEBUG){
							Logging.log(this, "      ..found temporary route to direct neighbor: " + tRoutingEntryToDirectNeighbor);
						}
						
						/**
						 * Delete all first used inter-node links from the HRG which use the same next hop
						 */
						LinkedList<AbstractRoutingGraphLink> tDeletedLinks = new LinkedList<AbstractRoutingGraphLink>();
						AbstractRoutingGraphLink tFirstLink = tUsedOutgoingLinks.get(tEntryNumber);
						RoutingEntry tFirstLinkRoutingEntry = tFirstLink.getRoutingEntry();
						
						tDeletedLinks.add(tFirstLink);
						if(DEBUG){
							Logging.log(this, "      ..mark as deleted: " + tFirstLink);
						}
						mHierarchicalRoutingGraph.unlink(tFirstLink);
						for(int tParallelEntryNumber = tEntryNumber + 1; tParallelEntryNumber < tResultingRoutingTableViaDirectNeighbor.size(); tParallelEntryNumber++){
							AbstractRoutingGraphLink tAdditionalLinkToNextHop = tUsedOutgoingLinks.get(tParallelEntryNumber);
							RoutingEntry tAdditionalLinkToNextHopRoutingEntry = tAdditionalLinkToNextHop.getRoutingEntry();
							if((tAdditionalLinkToNextHopRoutingEntry.getNextHopL2Address() != null) && (tAdditionalLinkToNextHopRoutingEntry.getNextHopL2Address().equals(tFirstLinkRoutingEntry.getNextHopL2Address()))){
								tDeletedLinks.add(tAdditionalLinkToNextHop);
								if(DEBUG){
									Logging.log(this, "      ..mark as deleted: " + tAdditionalLinkToNextHop);
								}
								mHierarchicalRoutingGraph.unlink(tAdditionalLinkToNextHop);
							}							
						}
						
						
						/**
						 * Search for a route from the direct neighbor cluster START (!) back to the source (without using the used links from STEP 1), combine it with the route part from STEP 1 and add the result to the resulting routing table of this function  
						 */
						RoutingEntry tSecondRoutePart = getRoutingEntryHRG(tFirstLinkRoutingEntry.getNextHop(), pFromTo, pCause);
						if(tSecondRoutePart != null){
							RoutingEntry tResultingEntry = tFirstLinkRoutingEntry.clone();
							tResultingEntry.append(tSecondRoutePart, this + "getAllLoopRoutingEntriesHRG() for " + pFromTo);
							
							// mark as "across the network"
							tResultingEntry.setRouteAcrossNetwork();
							
							// add to the function result
							tResult.add(tResultingEntry);
						}else{
							if(DEBUG){
								Logging.log(this, "    ..have not found an HRG based route from " + tFirstLinkRoutingEntry.getNextHop() + " to " + pFromTo);
							}
						}

						/**
						 * add again the previously deleted HRG links
						 */
						if(!tDeletedLinks.isEmpty()){
							for(AbstractRoutingGraphLink tLink : tDeletedLinks){
								if(DEBUG){
		//							Logging.log(this, "  ..restoring HRG link: " + tLink);
								}
										
								/**
								 * Add all previously deleted used inter-node links again to the HRG
								 */
								mHierarchicalRoutingGraph.link((HRMID)tLink.getFirstVertex(), (HRMID)tLink.getSecondVertex(), tLink);
							}
						}

						tEntryNumber++;
					}// for
					
					if(DEBUG){
						for(RoutingEntry tResultEntry: tResult){
							Logging.log(this, "      ..found for " + pFromTo + " the loop route: " + tResultEntry);
						}
					}
				} // synchronized
			}
		}
		
		return tResult;
	}

	/**
	 * Unregisters automatically old links from the HRG based on each link's timeout value
	 */
	public void autoRemoveObsoleteHRGLinks()
	{
		synchronized (mHierarchicalRoutingGraph) {
			Collection<AbstractRoutingGraphLink> tLinks = mHierarchicalRoutingGraph.getEdges();
			for(AbstractRoutingGraphLink tLink : tLinks){
				// does the link have a timeout?
				if(tLink.getTimeout() > 0){
					// timeout occurred?
					if(tLink.getTimeout() < getSimulationTime()){
						Pair<HRMID> tEndPoints = mHierarchicalRoutingGraph.getEndpoints(tLink);
	
						// remove the link from the HRG
						mHierarchicalRoutingGraph.unlink(tLink);
						
						if(HRMConfig.DebugOutput.ALLOW_MEMORY_CONSUMING_TRACK_HRG_UPDATES){
							mDescriptionHRGUpdates += "\n -(AUTO_DEL) " + tEndPoints.getFirst() + " to " + tEndPoints.getSecond() + " ==> " + tLink.getRoutingEntry()  + " <== unregisterAutoHRG()";
						}
					}
				}
			}		
		}
		
		/**
		 * Unregister all isolated nodes
		 */
		unregisterNodesAutoHRG(this + "::unregisterAutoHRG()");
	}

	/**
	 * Unregisters automatically old HRM routes based on each route entrie's timeout value
	 */
	private void autoRemoveObsoleteHRMRoutes()
	{
		RoutingTable tRoutingTable = mHierarchicalRoutingService.getRoutingTable();
		for(RoutingEntry tEntry : tRoutingTable){
			// does the link have a timeout?
			if(tEntry.getTimeout() > 0){
				// timeout occurred?
				if(tEntry.getTimeout() < getSimulationTime()){
					RoutingEntry tDeleteThis = tEntry.clone();
					tDeleteThis.extendCause(this + "::autoRemoveObsoleteHRMRoutes()");
					Logging.log(this, "Timeout (" + tEntry.getTimeout() + "<" + getSimulationTime() + ") for: " + tDeleteThis);
					delHRMRoute(tDeleteThis);
				}
			}
		}		
	}

	/**
	 * Unregisters a logical link between HRMIDs from the locally stored hierarchical routing graph (HRG)
	 * 
	 * @param pFrom the starting point of the link
	 * @param pTo the ending point of the link
	 * @param pRoutingEntry the routing entry of the addressed link
	 * 
	 * @return if the link was found in the HRG
	 */
	public boolean unregisterLinkHRG(HRMID pFrom, HRMID pTo, RoutingEntry pRoutingEntry)
	{
		boolean tResult = false;
		boolean DEBUG = false;
		
		if (HRMConfig.DebugOutput.GUI_SHOW_HRG_DETECTION){
			Logging.log(this, "UNREGISTERING LINK (HRG):\n  SOURCE=" + pFrom + "\n  DEST.=" + pTo + "\n  LINK=" + pRoutingEntry);
		}

		if(!pFrom.equals(pTo)){
			pRoutingEntry.assignToHRG(mHierarchicalRoutingGraph);
	
			AbstractRoutingGraphLink tSearchPattern = new AbstractRoutingGraphLink(new Route(pRoutingEntry));

			boolean tChangedRefCounter = false;
			synchronized (mHierarchicalRoutingGraph) {
				//Logging.warn(this, "   ..knowing node: " + pFrom + " as " + mHierarchicalRoutingGraph.containsVertex(pFrom));
				// get all outgoing HRG links of "pFrom"
				Collection<AbstractRoutingGraphLink> tOutLinks = mHierarchicalRoutingGraph.getOutEdges(pFrom);
				if(tOutLinks != null){
					// iterate over all found links
					for(AbstractRoutingGraphLink tKnownLink : tOutLinks) {
						//Logging.warn(this, "     ..has link: " + tKnownLink);
						Pair<HRMID> tEndPoints = mHierarchicalRoutingGraph.getEndpoints(tKnownLink);
						if (((tEndPoints.getFirst().equals(pFrom)) && (tEndPoints.getSecond().equals(pTo))) ||
							((tEndPoints.getFirst().equals(pTo)) && (tEndPoints.getSecond().equals(pFrom)))){
							if(tKnownLink.equals(tSearchPattern)){
								//Logging.warn(this, "       ..MATCH");
//								if(tKnownLink.getRefCounter() == 1){
									// remove the link
									mHierarchicalRoutingGraph.unlink(tKnownLink);
									
									// it's time to update the HRG-GUI
									notifyHRGGUI(null);
//								}else{
//									if(tKnownLink.getRefCounter() < 1){
//										throw new RuntimeException("Found an HRG link with an invalid ref. counter: " + tKnownLink);
//									}
//									
//									tKnownLink.decRefCounter();
//									tChangedRefCounter = true;
//									
//									// it's time to update the HRG-GUI
//									notifyHRGGUI(tKnownLink);
//								}
//								// we have a positive result
								tResult = true;
								// work is done
								break;
							}else{
								//Logging.warn(this, "       ..NO MATCH");
							}
						}
					}
				}
			}
						
			if(!tResult){
				/**
				 * The route was already removed -> this can occur if both end points of a link are located on this node and both of them try to unregister the same route
				 */
				if(HRMConfig.DebugOutput.ALLOW_MEMORY_CONSUMING_TRACK_HRG_UPDATES){
					mDescriptionHRGUpdates += "\n -/+ " + pFrom + " to " + pTo + " ==> " + pRoutingEntry.toString() + " <== " + pRoutingEntry.getCause();
				}
				if(DEBUG){
					Logging.warn(this, "Haven't found " + pRoutingEntry + " as HRG link between " + pFrom + " and " + pTo);
	//				if (HRMConfig.DebugOutput.GUI_SHOW_HRG_DETECTION){
						synchronized (mHierarchicalRoutingGraph) {
							
							Collection<AbstractRoutingGraphLink> tLinks = mHierarchicalRoutingGraph.getOutEdges(pFrom);
							if(tLinks != null){
								if(tLinks.size() > 0){
									Logging.warn(this, "   ..knowing FROM node: " + pFrom);
									for(AbstractRoutingGraphLink tKnownLink : tLinks){
										Logging.warn(this, "     ..has link: " + tKnownLink);
										if(tKnownLink.equals(tSearchPattern)){
											Logging.err(this, "       ..MATCH");
										}else{
											Logging.warn(this, "       ..NO MATCH");
										}
									}
								}
							}
							
							tLinks = mHierarchicalRoutingGraph.getOutEdges(pTo);
							if(tLinks != null){
								if(tLinks.size() > 0){
									Logging.warn(this, "   ..knowing TO node: " + pFrom);
									for(AbstractRoutingGraphLink tKnownLink : tLinks){
										Logging.warn(this, "     ..has link: " + tKnownLink);
										if(tKnownLink.equals(tSearchPattern)){
											Logging.err(this, "       ..MATCH");
										}else{
											Logging.warn(this, "       ..NO MATCH");
										}
									}
								}
							}
						}
					}
//				}
			}else{
				if(HRMConfig.DebugOutput.ALLOW_MEMORY_CONSUMING_TRACK_HRG_UPDATES){
					mDescriptionHRGUpdates += "\n -" + (tChangedRefCounter ? "(REF)" : "") +" " + pFrom + " to " + pTo + " ==> " + pRoutingEntry.toString() + " <== " + pRoutingEntry.getCause();
				}

				/**
				 * Unregister all isolated nodes
				 */
				unregisterNodesAutoHRG(pRoutingEntry + ", " + this + "::unregisterLinkHRG()_autoDel");
			}
		}else{
			//Logging.warn(this, "unregisterLinkHRG() skipped because self-loop detected for: " + pRoutingEntry);
		}

		return tResult;
	}

	/**
	 * Unregister automatically all HRG nodes which don't have a link anymore 
	 */
	private void unregisterNodesAutoHRG(String pCause)
	{
		/**
		 * Iterate over all nodes and delete all of them which don't have any links anymore
		 */
		boolean tRemovedSomething = false;
		synchronized (mHierarchicalRoutingGraph) {
			boolean tRemovedANode;
			do{
				tRemovedANode = false;

				Collection<HRMID> tNodes = mHierarchicalRoutingGraph.getVertices();
				for(HRMID tKnownNode : tNodes){
					Collection<AbstractRoutingGraphLink> tOutLinks = mHierarchicalRoutingGraph.getOutEdges(tKnownNode);
					Collection<AbstractRoutingGraphLink> tInLinks = mHierarchicalRoutingGraph.getInEdges(tKnownNode);
					if((tOutLinks != null) && (tInLinks != null)){
						if((tInLinks.size() == 0) && (tOutLinks.size() == 0)){
							 // unregister the HRMID in the HRG
							unregisterNodeHRG(tKnownNode, pCause);
							tRemovedANode = true;
							tRemovedSomething = true;
							break;
						}
					}
				}
			}while(tRemovedANode);
		}
		
		if(tRemovedSomething){
			// it's time to update the HRG-GUI
			notifyHRGGUI(null);
		}
	}
	
	/**
	 * Returns a list of direct neighbors of the given HRMID which are stored in the HRG
	 *  
	 * @param pHRMID the root HRMID
	 * 
	 * @return the list of direct neighbors
	 */
	public LinkedList<HRMID> getNeighborsHRG(HRMID pHRMID)
	{
		LinkedList<HRMID> tResult = new LinkedList<HRMID>();
		
		if(pHRMID != null){
			synchronized (mHierarchicalRoutingGraph) {
				//Logging.warn(this, "   ..knowing node: " + pFrom + " as " + mHierarchicalRoutingGraph.containsVertex(pFrom));
				// get all outgoing HRG links of "pFrom"
				Collection<AbstractRoutingGraphLink> tOutLinks = mHierarchicalRoutingGraph.getOutEdges(pHRMID);
				if(tOutLinks != null){
					for(AbstractRoutingGraphLink tOutLink : tOutLinks){
						HRMID tNeighbor = mHierarchicalRoutingGraph.getDest(tOutLink);
						tResult.add(tNeighbor.clone());
					}
				}
			}
		}
		
		return tResult;
	}
	
	/**
	 * Returns routes to neighbors of a given HRG node
	 * 
	 * @param pHRMID the HRMID of the HRG root node
	 *  
	 * @return the routing table
	 */
	public RoutingTable getReportRoutesToNeighborsHRG(HRMID pHRMID)
	{
		RoutingTable tResult = new RoutingTable();
		if(pHRMID != null){
			synchronized (mHierarchicalRoutingGraph) {
				//Logging.warn(this, "   ..knowing node: " + pFrom + " as " + mHierarchicalRoutingGraph.containsVertex(pFrom));
				// get all outgoing HRG links of "pFrom"
				Collection<AbstractRoutingGraphLink> tOutLinks = mHierarchicalRoutingGraph.getOutEdges(pHRMID);
				if(tOutLinks != null){
					// iterate over all found links
					for(AbstractRoutingGraphLink tKnownLink : tOutLinks) {
						Route tKnownLinkRoute = tKnownLink.getRoute();
						if(tKnownLinkRoute.size() == 1){
							if(tKnownLinkRoute.getFirst() instanceof RoutingEntry){
								RoutingEntry tRouteToNeighbor = ((RoutingEntry)tKnownLinkRoute.getFirst()).clone();
								tRouteToNeighbor.extendCause(this + "::getRoutesWithNeighborsHRG() for " + pHRMID);
								// reset next hop L2Address
								tRouteToNeighbor.setNextHopL2Address(null);
								tResult.add(tRouteToNeighbor);
							}else{
								throw new RuntimeException("getRoutesToNeighborsHRG() detected an unsupported route type: " + tKnownLinkRoute);
							}
						}else{
							throw new RuntimeException("getRoutesToNeighborsHRG() detected an unsupported route size for: " + tKnownLinkRoute);
						}
					}
				}
				Collection<AbstractRoutingGraphLink> tInLinks = mHierarchicalRoutingGraph.getInEdges(pHRMID);
				if(tInLinks != null){
					// iterate over all found links
					for(AbstractRoutingGraphLink tKnownLink : tInLinks) {
						Route tKnownLinkRoute = tKnownLink.getRoute();
						if(tKnownLinkRoute.size() == 1){
							if(tKnownLinkRoute.getFirst() instanceof RoutingEntry){
								RoutingEntry tRouteToNeighbor = ((RoutingEntry)tKnownLinkRoute.getFirst()).clone();
								tRouteToNeighbor.extendCause(this + "::getRoutesWithNeighborsHRG() for " + pHRMID);
								// reset next hop L2Address
								tRouteToNeighbor.setNextHopL2Address(null);
								tResult.add(tRouteToNeighbor);
							}else{
								throw new RuntimeException("getRoutesToNeighborsHRG() detected an unsupported route type: " + tKnownLinkRoute);
							}
						}else{
							throw new RuntimeException("getRoutesToNeighborsHRG() detected an unsupported route size for: " + tKnownLinkRoute);
						}
					}
				}
			}
		}
		
		return tResult;
	}

	/**
	 * Registers a link between two clusters.
	 * 
	 * @param pFromHRMID the start of the link
	 * @param pToHRMID the end of the link
	 * @param pRoutingEntry the routing entry for this link
	 * 
	 * @return true if the link is new to the routing graph
	 */
	private boolean registerCluster2ClusterLinkHRG(HRMID pFromHRMID, HRMID pToHRMID, RoutingEntry pRoutingEntry)
	{
		boolean tResult = false;
		
		/**
		 * Store/update link in the HRG
		 */ 
		tResult = registerLinkHRG(pFromHRMID, pToHRMID, pRoutingEntry);
		if(tResult){
			if (HRMConfig.DebugOutput.GUI_SHOW_HRG_DETECTION){
				Logging.log(this, "Stored cluster-2-cluster link between " + pFromHRMID + " and " + pToHRMID + " in the HRG as: " + pRoutingEntry);
			}
		}
		
		return tResult;
	}

	/**
	 * Unregisters a link between two clusters.
	 * 
	 * @param pFromHRMID the start of the link
	 * @param pToHRMID the end of the link
	 * @param pRoutingEntry the routing entry for this link
	 * 
	 * @return if the link was found in the HRG
	 */
	private boolean unregisterCluster2ClusterLinkHRG(HRMID pFromHRMID, HRMID pToHRMID, RoutingEntry pRoutingEntry)
	{
		boolean tResult = false;

		/**
		 * Store/update link in the HRG
		 */ 
		tResult = unregisterLinkHRG(pFromHRMID, pToHRMID, pRoutingEntry);
		if(tResult){
			if (HRMConfig.DebugOutput.GUI_SHOW_HRG_DETECTION){
				Logging.log(this, "Removed cluster-2-cluster link between " + pFromHRMID + " and " + pToHRMID + " from the HRG as: " + pRoutingEntry);
			}
		}

		return tResult;
	}

	/**
	 * Determines a path in the locally stored hierarchical routing graph (HRG).
	 * 
	 * @param pSource the source of the desired route
	 * @param pDestination the destination of the desired route
	 * 
	 * @return the determined route, null if no route could be found
	 */
	public List<AbstractRoutingGraphLink> getRouteHRG(HRMID pSource, HRMID pDestination)
	{
		return getRouteHRG(mHierarchicalRoutingGraph, pSource, pDestination);
	}
	
	/**
	 * Determines a path in the locally stored hierarchical routing graph (HRG).
	 * 
	 * @param pHRG the HRG which should be used
	 * @param pSource the source of the desired route
	 * @param pDestination the destination of the desired route
	 * 
	 * @return the determined route, null if no route could be found
	 */
	public List<AbstractRoutingGraphLink> getRouteHRG(AbstractRoutingGraph<HRMID, AbstractRoutingGraphLink> pHRG, HRMID pSource, HRMID pDestination)
	{
		List<AbstractRoutingGraphLink> tResult = null;
		
		if (HRMConfig.DebugOutput.GUI_SHOW_HRG_ROUTING){
			Logging.log(this, "GET ROUTE (HRG) from \"" + pSource + "\" to \"" + pDestination +"\"");
		}

		synchronized (pHRG) {
			tResult = pHRG.getRoute(pSource, pDestination);
		}

		if (HRMConfig.DebugOutput.GUI_SHOW_HRG_ROUTING){
			Logging.log(this, "        ..getRouteHRG() result: " + tResult);
		}
		
		return tResult;
	}

	/**
	 * Returns the routing entry from a HRG link between two HRG nodes (neighbors)
	 * 
	 * @param pSource the starting point of the searched link
	 * @param pDestination the ending point of the search link
	 * 
	 * @return the search routing entry
	 */
	public RoutingEntry getNeighborRoutingEntryHRG(HRMID pSource, HRMID pDestination)
	{
		RoutingEntry tResult = null;
		
		List<AbstractRoutingGraphLink> tPath = getRouteHRG(pSource, pDestination);
		if(tPath != null){
			if(tPath.size() == 1){
				AbstractRoutingGraphLink tLink = tPath.get(0);
				// get the routing entry from the last gateway to the next one
				tResult = tLink.getRoutingEntry();
			}else{
				Logging.warn(this, "getRoutingEntryHRG() found a complex intra-cluster route: " + tPath + " from " + pSource + " to " + pDestination);
			}
		}else{
			// no route found
		}
		
		return tResult;
	}
	
	/**
	 * Returns the HRG for the GraphViewer.
	 * (only for GUI!)
	 * 
	 * @return the HRG
	 */
	public AbstractRoutingGraph<HRMID, AbstractRoutingGraphLink> getHRGForGraphViewer()
	{
		AbstractRoutingGraph<HRMID, AbstractRoutingGraphLink> tResult = null;
		
		synchronized (mHierarchicalRoutingGraph) {
			tResult = mHierarchicalRoutingGraph; 
		}
		
		return tResult;
	}

	/**
	 * EVENT: probe routing
	 * 
	 * @param pConnection the connection where the ProbeRouting property was received 
	 * @param pProbeRoutingProperty the property of the received incoming connection
	 */
	private void eventProbeRouting(Connection pConnection, HRMRoutingProperty pProbeRoutingProperty)
	{
		/**
		 * We have a probe-routing connection and will print some additional information about the taken route of the connection request
		 */
		//pProbeRoutingProperty.logAll(this);
		
		// send the ProbeRoutingProperty back to the sender as feedback
		try {
			pConnection.write(pProbeRoutingProperty);
		} catch (NetworkException tExc) {
			Logging.err(this, "Failed to send feedback to the sender", tExc);
		}
	}
	
	/** 
	 * This method is derived from IServerCallback and is called for incoming connection requests by the HRMController application's ServerFN.
	 * Such a incoming connection can either be triggered by an HRMController application or by a probe-routing request
	 * 
	 * @param pConnection the incoming connection
	 */
	@Override
	public void newConnection(Connection pConnection)
	{
		Logging.log(this, "INCOMING CONNECTION " + pConnection.toString() + " with requirements: " + pConnection.getRequirements());

		// get the connection requirements
		Description tConnectionRequirements = pConnection.getRequirements();

		/**
		 * check if the new connection is a probe-routing connection
		 */
		HRMRoutingProperty tPropProbeRouting = (HRMRoutingProperty) tConnectionRequirements.get(HRMRoutingProperty.class);

		// do we have a probe-routing connection?
		if (tPropProbeRouting == null){
			/**
			 * Create the communication session
			 */
			Logging.log(this, "     ..creating communication session");
			ComSession tComSession = new ComSession(this);

			/**
			 * Start the communication session
			 */					
			Logging.log(this, "     ..starting communication session for the new connection");
			tComSession.startConnection(null, pConnection);
		}else{
			eventProbeRouting(pConnection, tPropProbeRouting);
		}
	}
	
	/**
	 * Callback for ServerCallback: gets triggered if an error is caused by the server socket
	 * 
	 * @param the error cause
	 */
	/* (non-Javadoc)
	 * @see de.tuilmenau.ics.fog.application.util.ServerCallback#error(de.tuilmenau.ics.fog.facade.events.ErrorEvent)
	 */
	@Override
	public void error(ErrorEvent pCause)
	{
		Logging.log(this, "Got an error message because of \"" + pCause + "\"");
	}

	/*****************************************************************************************************************************
	 *****************************************************************************************************************************
	 ********************************************************* HRM API *********************************************************** 
	 *****************************************************************************************************************************
	 *****************************************************************************************************************************/
	
	/* (non-Javadoc)
	 * @see de.tuilmenau.ics.fog.routing.hierarchical.IHRMApi#isNeighbor(de.tuilmenau.ics.fog.routing.naming.hierarchical.HRMID)
	 */
	@Override
	public boolean isNeighbor(HRMID pAddress)
	{
		return getHRS().isNeighbor(pAddress);
	}

	/**
	 * Returns true if the local node belongs to the given Cluster 
	 * 
	 * @param pHRMID the HRMID of the Cluster
	 * 
	 * @return true if the local node belongs to the given Cluster
	 */
	public boolean isLocalCluster(HRMID pClusterHRMID)
	{
		boolean tResult = false;

		if(pClusterHRMID != null){
			HRMID tClusterHRMID = pClusterHRMID.clone();
			
			if(!tClusterHRMID.isClusterAddress()){
				tClusterHRMID.setLevelAddress(0, 0);
			}
	
			synchronized(mRegisteredOwnHRMIDs){
				for(HRMID tKnownHRMID : mRegisteredOwnHRMIDs){
					//Logging.err(this, "Checking isCluster for " + tKnownHRMID + " and if it is " + pHRMID);
					if(tKnownHRMID.isCluster(tClusterHRMID)){
						//Logging.err(this, " ..true");
						tResult = true;
						break;
					}
				}
			}
		}else{
			Logging.warn(this, "isLocalCluster() was called for an invalid address");
		}
		
		return tResult;
	}

	/* (non-Javadoc)
	 * @see de.tuilmenau.ics.fog.routing.hierarchical.IHRMApi#getMaxDataRate(de.tuilmenau.ics.fog.routing.naming.hierarchical.HRMID)
	 */
	@Override
	public long getMaxDataRate(HRMID pDestination)
	{
		long tResult = 0;
		
		RoutingEntry tRoutingEntry = getHRS().getBestRoutingEntryNextHop(pDestination, 0, RoutingEntry.INFINITE_DATARATE, null, null);
		if(tRoutingEntry != null){
			tResult = tRoutingEntry.getMaxAvailableDataRate();
		}
				
		return tResult;
	}

	/* (non-Javadoc)
	 * @see de.tuilmenau.ics.fog.routing.hierarchical.IHRMApi#getMinDelay(de.tuilmenau.ics.fog.routing.naming.hierarchical.HRMID)
	 */
	@Override
	public long getMinDelay(HRMID pDestination)
	{
		long tResult = 0;
		
		RoutingEntry tRoutingEntry = getHRS().getBestRoutingEntryNextHop(pDestination, -1, 0, null, null);
		if(tRoutingEntry != null){
			tResult = tRoutingEntry.getMinDelay();
		}
				
		return tResult;
	}

	/* (non-Javadoc)
	 * @see de.tuilmenau.ics.fog.routing.hierarchical.IHRMApi#getMinDelayAtMaxDataRate(de.tuilmenau.ics.fog.routing.naming.hierarchical.HRMID)
	 */
	@Override
	public long getMinDelayAtMaxDataRate(HRMID pDestination)
	{
		long tResult = 0;
		
		RoutingEntry tRoutingEntry = getHRS().getBestRoutingEntryNextHop(pDestination, 0, RoutingEntry.INFINITE_DATARATE, null, null);
		if(tRoutingEntry != null){
			tResult = tRoutingEntry.getMinDelay();
		}
				
		return tResult;
	}

	/* (non-Javadoc)
	 * @see de.tuilmenau.ics.fog.routing.hierarchical.IHRMApi#getMaxDataRateAtMinDelay(de.tuilmenau.ics.fog.routing.naming.hierarchical.HRMID)
	 */
	@Override
	public long getMaxDataRateAtMinDelay(HRMID pDestination)
	{
		long tResult = 0;
		
		RoutingEntry tRoutingEntry = getHRS().getBestRoutingEntryNextHop(pDestination, -1, 0, null, null);
		if(tRoutingEntry != null){
			tResult = tRoutingEntry.getMaxAvailableDataRate();
		}
				
		return tResult;
	}

	/*****************************************************************************************************************************
	 *****************************************************************************************************************************/

	/**
	 * Determine the name of the central FN of this node
	 * 
	 * @return the name of the central FN
	 */
	@SuppressWarnings("deprecation")
	public Name getNodeName()
	{
		// get the name of the central FN of this node
		if(getHRS().getCentralFN() != null){
			return getHRS().getCentralFN().getName();
		}else{
			return null;
		}
	}
	
	/**
	 * Determine the L2 address of the central FN of this node
	 * 
	 * @return the L2Address of the central FN
	 */
	public L2Address getNodeL2Address()
	{
		L2Address tResult = null;
		
		// get the recursive FoG layer
		FoGEntity tFoGLayer = (FoGEntity) getNode().getLayer(FoGEntity.class);

		if(tFoGLayer != null){
			// get the central FN of this node
			L2Address tThisHostL2Address = getHRS().getL2AddressFor(tFoGLayer.getCentralFN());
			
			tResult = tThisHostL2Address;
		}

		return tResult;
	}

	/**
	 * Creates a descriptive string about this object
	 * 
	 * @return the descriptive string
	 */
	public String toString()
	{
		return "HRM controller@" + getNode();
	}
}<|MERGE_RESOLUTION|>--- conflicted
+++ resolved
@@ -5102,15 +5102,9 @@
 					 */
 					if(tCoordinator.getHierarchyLevel().isHighest()){
 						Logging.warn(this, "validateResults() found a top coordinator on: " + getNodeGUIName());
-<<<<<<< HEAD
 						if(!getNodeGUIName().equals("node7")){
 							tResult = false;
 						}
-=======
-//						if(!getNodeGUIName().equals("node12")){
-//							tResult = false;
-//						}
->>>>>>> ff8a7c46
 	
 						synchronized (sRegisteredTopCoordinatorsCounter) {
 							Integer tAlreadyRegisterTopCoordinators = sRegisteredTopCoordinatorsCounter.get(getNodeGUIName());
