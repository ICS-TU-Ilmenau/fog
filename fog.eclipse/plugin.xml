<?xml version="1.0" encoding="UTF-8"?>
<?eclipse version="3.4"?>
<plugin>
   <extension-point id="de.tuilmenau.ics.fog.requirement.gui" name="Requirement GUI" schema="schema/fog.requirementGUI.exsd"/>

   <extension
         id="de.tuilmenau.ics.fog.application"
         name="FoG for Eclipse"
         point="org.eclipse.core.runtime.applications">
      <application>
         <run
               class="de.tuilmenau.ics.fog.eclipse.ui.Application">
         </run>
      </application>
   </extension>
   
   <extension
         point="org.eclipse.ui.perspectives">
      <perspective
            name="FoG Simulation Perspective"
            class="de.tuilmenau.ics.fog.eclipse.ui.Perspective"
            id="de.tuilmenau.ics.fog.perspective"
            icon="icons/de.tuilmenau.ics.fog.perspective.gif">
      </perspective>
   </extension>
   
   <extension
         point="org.eclipse.ui.views">
	  <category 
           id="de.tuilmenau.ics.fog.views"
           name="Forwarding on Gates">
      </category>
      <view
            name="Simulation View"
            class="de.tuilmenau.ics.fog.eclipse.ui.views.SimulationView"
            id="de.tuilmenau.ics.fog.simulationView"
            icon="icons/de.tuilmenau.ics.fog.simulationView.gif"
            category="de.tuilmenau.ics.fog.views">
      </view>
      <view
            name="Packet View"
            class="de.tuilmenau.ics.fog.eclipse.ui.views.PacketView"
            id="de.tuilmenau.ics.fog.packetView"
            icon="icons/de.tuilmenau.ics.fog.packetView.gif"
            category="de.tuilmenau.ics.fog.views">
      </view>
      <view
            name="Marker View"
            class="de.tuilmenau.ics.fog.eclipse.ui.views.MarkerView"
            id="de.tuilmenau.ics.fog.markerView"
            icon="icons/de.tuilmenau.ics.fog.markerView.gif"
            category="de.tuilmenau.ics.fog.views">
      </view>
   </extension>
   <extension
         point="org.eclipse.ui.editors">
      <editor
            class="de.tuilmenau.ics.fog.eclipse.ui.editors.GraphEditor"
            icon="icons/de.tuilmenau.ics.fog.gif"
            id="de.tuilmenau.ics.fog.grapheditor"
            name="FoG Graph Editor">
      </editor>
      <editor
            class="de.tuilmenau.ics.fog.eclipse.ui.editors.NodeEditor"
            icon="icons/de.tuilmenau.ics.fog.gif"
            id="de.tuilmenau.ics.fog.nodeeditor"
            name="FoG Node Editor">
      </editor>
      
   </extension>
   
   <extension
         point="org.eclipse.ui.commands">
      <command
            name="Open Editor"
            defaultHandler="de.tuilmenau.ics.fog.eclipse.ui.commands.CmdOpenEditor"
            id="de.tuilmenau.ics.fog.commands.cmdOpenEditor" />
   </extension>

   <extension
         point="de.tuilmenau.ics.fog.commands">
      <editor
            name="Show layer entities"
            editorID="de.tuilmenau.ics.fog.nodeeditor"
            filter="de.tuilmenau.ics.fog.topology.Node"
            default="true">
      </editor>
      <editor
            name="Show transfer service"
            editorID="de.tuilmenau.ics.fog.grapheditor"
            filter="de.tuilmenau.ics.fog.FoGEntity"
            default="true">
      </editor>
      <editor
            name="Open"
            editorID="de.tuilmenau.ics.fog.grapheditor"
            filter="de.tuilmenau.ics.fog.routing.simulated.PartialRoutingService"
            default="true">
      </editor>
      <editor
            name="Open"
            editorID="de.tuilmenau.ics.fog.buseditor"
            filter="de.tuilmenau.ics.fog.topology.Bus"
            default="true">
      </editor>
      
      
      <editor
            name="Open browser"
            editorID="de.tuilmenau.ics.fog.browser"
            filter="de.tuilmenau.ics.fog.facade.Host">
      </editor>
      <plugin
            name="Show routing service"
            class="de.tuilmenau.ics.fog.eclipse.ui.commands.OpenRoutingService"
            filter="de.tuilmenau.ics.fog.routing.RoutingService">
      </plugin>
      <plugin
<<<<<<< HEAD
=======
            name="Show routing service"
            class="de.tuilmenau.ics.fog.eclipse.ui.commands.OpenFoGRoutingService"
            filter="de.tuilmenau.ics.fog.FoGEntity">
      </plugin>
      <plugin
            name="Show routing service entity graph"
            class="de.tuilmenau.ics.fog.eclipse.ui.commands.OpenRoutingServiceEntityGraph"
            filter="de.tuilmenau.ics.fog.topology.AutonomousSystem">
      </plugin>
      <plugin
>>>>>>> 2824304b
            name="Toggle broken flag"
            class="de.tuilmenau.ics.fog.eclipse.ui.commands.ToggleBrokenFlag"
            filter="de.tuilmenau.ics.fog.topology.Node">
      </plugin>
      <plugin
            name="Toggle broken flag"
            class="de.tuilmenau.ics.fog.eclipse.ui.commands.ToggleBrokenFlag"
            filter="de.tuilmenau.ics.fog.topology.ILowerLayer">
      </plugin>
      <plugin
            name="Invalidate gate"
            class="de.tuilmenau.ics.fog.eclipse.ui.commands.InvalidateGate"
            filter="de.tuilmenau.ics.fog.gates.AbstractGate">
      </plugin>
      <plugin
            name="Reload requirements mapping"
            class="de.tuilmenau.ics.fog.eclipse.ui.commands.ReloadRequirementsMappingCommand"
            filter="de.tuilmenau.ics.fog.FoGEntity">
      </plugin>
      <plugin
            name="Do step"
            class="de.tuilmenau.ics.fog.eclipse.ui.commands.DoStep"
            filter="de.tuilmenau.ics.fog.topology.IAutonomousSystem">
      </plugin>
      <plugin
            name="Do step"
            class="de.tuilmenau.ics.fog.eclipse.ui.commands.DoStep"
            filter="de.tuilmenau.ics.fog.topology.Node">
      </plugin>
      <subentry
            name="Applications"
            class="de.tuilmenau.ics.fog.eclipse.ui.menu.MenuCreatorApplication"
            filter="de.tuilmenau.ics.fog.facade.Host">
      </subentry>
      <subentry
            name="Layer entities"
            class="de.tuilmenau.ics.fog.eclipse.ui.menu.LayerMenuCreator"
            filter="de.tuilmenau.ics.fog.facade.Host">
      </subentry>
      <plugin
            name="Exit"
            class="de.tuilmenau.ics.fog.eclipse.ui.commands.ExitApplication"
            filter="de.tuilmenau.ics.fog.application.Application">
      </plugin>
      <plugin
            name="Close connection"
            class="de.tuilmenau.ics.fog.eclipse.ui.commands.CloseConnection"
            filter="de.tuilmenau.ics.fog.transfer.forwardingNodes.ClientFN">
      </plugin>
      <plugin
            name="Deactivate gate"
            class="de.tuilmenau.ics.fog.eclipse.ui.commands.DeaktivateGate"
            filter="de.tuilmenau.ics.fog.transfer.gates.AbstractGate">
      </plugin>
      <plugin
            name="Mark/Unmark"
            class="de.tuilmenau.ics.fog.eclipse.ui.commands.MarkElements">
      </plugin>
   </extension>
      
   <extension
         point="de.tuilmenau.ics.fog.simulation">
         <observer
         	class="de.tuilmenau.ics.fog.eclipse.ui.views.SimulationViewSimulationObserver">
         </observer>
   </extension>
   
</plugin><|MERGE_RESOLUTION|>--- conflicted
+++ resolved
@@ -116,8 +116,6 @@
             filter="de.tuilmenau.ics.fog.routing.RoutingService">
       </plugin>
       <plugin
-<<<<<<< HEAD
-=======
             name="Show routing service"
             class="de.tuilmenau.ics.fog.eclipse.ui.commands.OpenFoGRoutingService"
             filter="de.tuilmenau.ics.fog.FoGEntity">
@@ -128,7 +126,6 @@
             filter="de.tuilmenau.ics.fog.topology.AutonomousSystem">
       </plugin>
       <plugin
->>>>>>> 2824304b
             name="Toggle broken flag"
             class="de.tuilmenau.ics.fog.eclipse.ui.commands.ToggleBrokenFlag"
             filter="de.tuilmenau.ics.fog.topology.Node">
