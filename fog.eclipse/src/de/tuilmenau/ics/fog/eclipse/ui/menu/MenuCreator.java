/*******************************************************************************
 * Forwarding on Gates Simulator/Emulator - Eclipse
 * Copyright (c) 2012, Integrated Communication Systems Group, TU Ilmenau.
 * 
 * All rights reserved. This program and the accompanying materials
 * are made available under the terms of the Eclipse Public License v1.0
 * which accompanies this distribution, and is available at
 * http://www.eclipse.org/legal/epl-v10.html.
 ******************************************************************************/
package de.tuilmenau.ics.fog.eclipse.ui.menu;

import java.awt.EventQueue;
import java.awt.Font;
import java.awt.Frame;
import java.awt.Menu;
import java.awt.MenuItem;
import java.awt.event.ActionEvent;
import java.awt.event.ActionListener;
import java.lang.reflect.InvocationTargetException;
import java.util.HashMap;
import java.util.LinkedList;

import org.eclipse.core.runtime.CoreException;
import org.eclipse.core.runtime.IConfigurationElement;
import org.eclipse.core.runtime.Platform;
import org.eclipse.swt.SWT;
import org.eclipse.swt.awt.SWT_AWT;
import org.eclipse.swt.widgets.Composite;
import org.eclipse.swt.widgets.Display;
import org.eclipse.ui.IWorkbenchPartSite;
import org.eclipse.ui.handlers.IHandlerService;

import de.tuilmenau.ics.fog.eclipse.ui.commands.CmdOpenEditor;
import de.tuilmenau.ics.fog.eclipse.ui.commands.EclipseCommand;
import de.tuilmenau.ics.fog.eclipse.ui.commands.SelectionEvent;
import de.tuilmenau.ics.fog.eclipse.utils.Action;
import de.tuilmenau.ics.fog.ui.Logging;
import de.tuilmenau.ics.fog.ui.commands.Command;
import de.tuilmenau.ics.fog.ui.commands.DialogCommand;


public class MenuCreator implements IMenuCreator
{
<<<<<<< HEAD
	private static boolean LOG_INHERITANCE_PROBLEMS = false;
	
	public static final String applicationID = "de.tuilmenau.ics.fog.hostApplications";	
=======
	public static final String applicationID = "de.tuilmenau.ics.fog.commands";	
>>>>>>> 2824304b
	
	private static final String ENTRY_NAME = "name";
	private static final String ENTRY_CLASS = "class";
	private static final String ENTRY_EDITOR_ID = "editorID";
	private static final String ENTRY_FILTER = "filter";
	private static final String ENTRY_ON_CREATION = "onCreation";
	private static final String ENTRY_DEFAULT = "default";
	private static final String ENTRY_ALLOW_MULTIPLE = "allowMultiple";
	
	private static final String ENTRY_FILTER_NULL = "null";
	
	private static final String EXTENSION_TYPE_EDITOR   = "editor"; 
	private static final String EXTENSION_TYPE_PLUGIN   = "plugin";
	private static final String EXTENSION_TYPE_SUBENTRY = "subentry";
	
	private static final int HIGHLIGHTED_ACTION_FONT_SIZE = 12;
	
	/**
	 * Normally the check requires the extension plug-in to be
	 * loaded an be available by the class loader. This is normally
	 * not the case if the extension is defined in a separate plug-in.
	 * Nevertheless, the extensions for the default base classes are
	 * defined in the same plug-in and should be available. Therefore,
	 * we report such errors only once and ignore them afterwards. 
	 */
	private static HashMap<String, Boolean> sInheritanceErrorReports = null;
	
	public MenuCreator()
	{
		mSite = null;
	}

	public MenuCreator(IWorkbenchPartSite pSite)
	{
		mSite = pSite;
	}
	
	public void setSite(IWorkbenchPartSite pSite)
	{
		mSite = pSite;
	}
	
	public String toString()
	{
		return getClass().getSimpleName();
	}

	protected boolean checkFilter(String filterClassName, Object pContext)
	{
		boolean accept = true;
		
		if(filterClassName != null) {
			if(pContext != null) {
				accept = filterClassName.equals(pContext.getClass().getName());
				
				// do we need to check for inheritance or are class names identical?
				if(!accept) {
					if(!ENTRY_FILTER_NULL.equalsIgnoreCase(filterClassName)) {
						// check for inheritance
						try {
							Class<?> filterClass = Class.forName(filterClassName);

							accept = filterClass.isInstance(pContext);
						}
						catch(ClassNotFoundException exception) {
							// error is well known since the extension might be defined in another
							// plug-in, which is not accessible by the class loader of this plug-in
							if(sInheritanceErrorReports == null) {
								sInheritanceErrorReports = new HashMap<String, Boolean>();
							}

							if(!sInheritanceErrorReports.containsKey(filterClassName)) {
								sInheritanceErrorReports.put(filterClassName, true);
								
								if (LOG_INHERITANCE_PROBLEMS){
									Logging.err(this, "Can not check for inheritance because class " +filterClassName +" not found. Maybe extension class defined in not-loaded plug-in. This message appears only once and will be suppressed in the future.");
								}
							}
						}
					}
					// else: filter for null context but context available
				}
			} else {
				// there is a filter but no context
				// -> check if the filter refers to "null" context
				accept = ENTRY_FILTER_NULL.equalsIgnoreCase(filterClassName);
			}
		}
		
		return accept;
	}
	
	private static boolean isDefault(IConfigurationElement element)
	{
		String defaultStr = element.getAttribute(ENTRY_DEFAULT);
		
		if(defaultStr != null) {
			return "true".equalsIgnoreCase(defaultStr);
		} else {
			return false;
		}
	}
	
	private static boolean allowsMultiple(IConfigurationElement element)
	{
		String allowMultiple = element.getAttribute(ENTRY_ALLOW_MULTIPLE);
		
		return "true".equalsIgnoreCase(allowMultiple);
	}

	private Action createAction(Object pContext, IConfigurationElement element)
	{
		if(EXTENSION_TYPE_EDITOR.equals(element.getName())) {
			return new ActionEventSWTCmd(CmdOpenEditor.ID, pContext, element.getAttribute(ENTRY_NAME), element.getAttribute(ENTRY_EDITOR_ID), allowsMultiple(element));
		}
		else if(EXTENSION_TYPE_PLUGIN.equals(element.getName())) {
			return new ActionEventLoadPlugin(element, pContext);
		}
		else {
			Logging.warn(MenuCreator.class, "Unknown extension type " +element.getName());
		}
		
		return null;
	}
	
	/**
	 * Recursive version for creating the context menu.
	 * Required by special case where a Node is cased to a Host.
	 * 
	 * @param selection Selected object for which the context menu should be created (null, if no object is selected)
	 * @param popup Menu, which had to be filled
	 */
	@Override
	public void fillMenu(Object pContext, Menu pMenu)
	{
		Logging.debug(this, "Context menu for: " +pContext);

		try {
			if(pMenu != null) {
				IConfigurationElement[] config = Platform.getExtensionRegistry().getConfigurationElementsFor(applicationID);
	
				for(IConfigurationElement element : config) {
					// Check if element is accepted by the filter
					boolean accept = checkFilter(element.getAttribute(ENTRY_FILTER), pContext);
	
					if(accept) {
						MenuItem item;
	
						if(EXTENSION_TYPE_SUBENTRY.equals(element.getName())) {
							//
							// Construct sub entry
							//
							Menu submenu = new Menu(element.getAttribute(ENTRY_NAME));
	
							final Object subEntryCreator = element.createExecutableExtension(ENTRY_CLASS);
							if(subEntryCreator instanceof IMenuCreator) {
								((IMenuCreator) subEntryCreator).setSite(mSite);
								((IMenuCreator) subEntryCreator).fillMenu(pContext, submenu);
							} else {
								// output error message and display entry in menu without subentries 
								Logging.err(this, "Can not cast " +subEntryCreator +" to class IMenuCreator. Error in extension.");
							}

							item = submenu;
						} else {
							//
							// Construct menu item
							//
							Action action = createAction(pContext, element);
							
							item = new MenuItem(action.getName());
							item.addActionListener(action);
							
							if(isDefault(element)) {
								Font defaultOne = item.getFont();
								Font highlightFont;
								if(defaultOne != null) {
									highlightFont = new Font(defaultOne.getFontName(), Font.BOLD, defaultOne.getSize());
								} else {
									highlightFont = new Font(null, Font.BOLD, HIGHLIGHTED_ACTION_FONT_SIZE);
								}
								item.setFont(highlightFont);
							}
						}
	
						pMenu.add(item);
					}
					// else: filter does not match -> do not include entry
				} // rof
			}
			// else: no menu -> do nothing
		}
		catch(Exception exc) {
			Logging.err(this, "Error while creating menu for " +pContext, exc);
		}
	}

	public Action getDefaultAction(Object pObj)
	{
		Logging.debug(this, "Getting default action for: " +pObj);

		try {
			IConfigurationElement[] config = Platform.getExtensionRegistry().getConfigurationElementsFor(applicationID);

			for(IConfigurationElement element : config) {
				if(isDefault(element)) {
					// Check if element is accepted by the filter.
					// It is the second check, because it is more
					// performance intense than the default check.
					if(checkFilter(element.getAttribute(ENTRY_FILTER), pObj)) {
						return createAction(pObj, element);
					}
				}
			} // rof
		}
		catch(Exception exc) {
			Logging.err(this, "Error while creating default action for " +pObj, exc);
		}
		
		return null;
	}

	/**
	 * @param pObj Object for that the actions should be retrieved
	 * @return List with all actions for the element (!= null)
	 */
	public LinkedList<Action> getActions(Object pObj)
	{
		LinkedList<Action> actions = new LinkedList<Action>();
		IConfigurationElement[] config = Platform.getExtensionRegistry().getConfigurationElementsFor(applicationID);

		for(IConfigurationElement element : config) {
			if(checkFilter(element.getAttribute(ENTRY_FILTER), pObj)) {
				try {
					Action action = createAction(pObj, element);
					
					if(action != null) {
						if(!EXTENSION_TYPE_SUBENTRY.equals(element.getName())) {
							actions.addLast(action);
						}
					}
				}
				catch(Exception exc) {
					Logging.err(this, "Error while action " +element +" for " +pObj, exc);
				}
			}
			// else: Ignore it
		} // rof
		
		return actions;
	}

	public ActionListener getCreationAction(Object pNewElement)
	{
		Logging.debug(this, "Create creation action for: " +pNewElement);

		try {
			IConfigurationElement[] config = Platform.getExtensionRegistry().getConfigurationElementsFor(applicationID);

			for(IConfigurationElement element : config) {
				String onCreation = element.getAttribute(ENTRY_ON_CREATION);
				
				// is it an "on creation" action?
				if("true".equalsIgnoreCase(onCreation)) {
					// currently we are supporting editors only, because
					// the creation is used for starting up a GUI
					if(EXTENSION_TYPE_EDITOR.equals(element.getName())) {
						// Check if element is accepted by the filter
						if(checkFilter(element.getAttribute(ENTRY_FILTER), pNewElement)) {
							return new ActionEventSWTCmd(CmdOpenEditor.ID, pNewElement, element.getAttribute(ENTRY_NAME), element.getAttribute(ENTRY_EDITOR_ID), allowsMultiple(element));
						}
					}
				}
			} // rof
		}
		catch(Exception exc) {
			Logging.err(this, "Error while creating creation action for " +pNewElement, exc);
		}
		
		return null;
	}
	
	/**
	 * Eclipse command extension executed by an AWT event.
	 * The Eclipse IHandlerServer extension must be registered under <code>cmdID</code>. 
	 */
	private class ActionEventSWTCmd implements Action
	{
		public ActionEventSWTCmd(String cmdID, Object host, String name, String editorID, boolean allowMultiple)
		{
			this.cmdID = cmdID;
			this.name = name;
			event = new SelectionEvent(host, editorID, allowMultiple);
		}
		
		@Override
		public String getName()
		{
			return name;
		}
		
		@Override
		public void actionPerformed(ActionEvent eventAWT)
		{
			try {
				IHandlerService handlerService = (IHandlerService) mSite.getService(IHandlerService.class);
				handlerService.executeCommand(cmdID, event);
			}
			catch(Exception exception) {
				throw new RuntimeException("Can not perform action " +this, exception);
			}
		}
		
		private String cmdID;
		private String name;
		private SelectionEvent event;
	}
	
	/**
	 * Simulator command executed based on an AWT event.
	 * The command is loaded via its class name specified by the extension.
	 */
	private class ActionEventLoadPlugin implements Action
	{
		public ActionEventLoadPlugin(IConfigurationElement element, Object selection)
		{
			this.element = element;
			this.selection = selection;
		}
		
		@Override
		public String getName()
		{
			return element.getAttribute(ENTRY_NAME);
		}
		
		@Override
		public void actionPerformed(ActionEvent eventAWT)
		{
			try {
				final Object obj = element.createExecutableExtension("class");
				
				if(obj instanceof Command) {
					if(obj instanceof EclipseCommand) {
						//
						// Switch to SWT event thread for execution of command that might interact with SWT
						//
						Runnable commandThread = new Runnable() {
							@Override
							public void run()
							{
								try {
									((EclipseCommand) obj).init(mSite);							
									((Command) obj).execute(selection);
								}
								catch(Exception exception) {
									Logging.err(this, "Exception '" +exception +"' while running command for Eclipse '" +obj +"'.", exception);
								}
							}
						};
						
						// are we already the SWT thread?
						if(Thread.currentThread().equals(mSite.getShell().getDisplay().getThread())) {
							commandThread.run();
						} else {
							// do not block here since we might be in the main thread
							mSite.getShell().getDisplay().asyncExec(commandThread);
						}
					}
					else if(obj instanceof DialogCommand) {
						// create frame for switch from SWT to AWT
						if(frame == null) {
							Runnable commandThread = new Runnable() {
								@Override
								public void run()
								{
									Composite comp = new Composite(mSite.getShell(), SWT.EMBEDDED);
									frame = SWT_AWT.new_Frame(comp);
								}
							};
							
							// wait till frame is created
							mSite.getShell().getDisplay().syncExec(commandThread);
						}
						
						//
						// Switch to AWT event thread for execution of command that might interact with AWT
						//
						Runnable commandThread = new Runnable() {
							@Override
							public void run()
							{
								try {
									((DialogCommand) obj).init(frame);
									((Command) obj).execute(selection);
								}
								catch(Exception exception) {
									Logging.err(this, "Exception '" +exception +"' while running command with dialog '" +obj +"'.", exception);
								}
							}
						};
						
						if(EventQueue.isDispatchThread()) {
							commandThread.run();
						} else {
							// do not block here, because we might be the main thread or the SWT thread
							EventQueue.invokeLater(commandThread);
						}
					}
					else {
						//
						// No thread change for command without GUI
						//
						try {
							((Command) obj).execute(selection);
						}
						catch(Exception exception) {
							Logging.err(this, "Exception '" +exception +"' while running command '" +obj +"'.", exception);
						}
					}
				} else {
					Logging.err(this, "Invalid base class for extension class " +obj);
				}
			}
			catch(CoreException exception) {
				Logging.err(this, "Can not create executable extension for " +element, exception);
			}
			catch(Exception exception) {
				Logging.err(this, "Exception while executing command for " +element, exception);
			}
		}
		
		private IConfigurationElement element;
		private Object selection;
	}

	
	private IWorkbenchPartSite mSite;
	private Frame frame = null;
}<|MERGE_RESOLUTION|>--- conflicted
+++ resolved
@@ -41,13 +41,7 @@
 
 public class MenuCreator implements IMenuCreator
 {
-<<<<<<< HEAD
-	private static boolean LOG_INHERITANCE_PROBLEMS = false;
-	
-	public static final String applicationID = "de.tuilmenau.ics.fog.hostApplications";	
-=======
 	public static final String applicationID = "de.tuilmenau.ics.fog.commands";	
->>>>>>> 2824304b
 	
 	private static final String ENTRY_NAME = "name";
 	private static final String ENTRY_CLASS = "class";
@@ -122,9 +116,7 @@
 							if(!sInheritanceErrorReports.containsKey(filterClassName)) {
 								sInheritanceErrorReports.put(filterClassName, true);
 								
-								if (LOG_INHERITANCE_PROBLEMS){
-									Logging.err(this, "Can not check for inheritance because class " +filterClassName +" not found. Maybe extension class defined in not-loaded plug-in. This message appears only once and will be suppressed in the future.");
-								}
+								Logging.err(this, "Can not check for inheritance because class " +filterClassName +" not found. Maybe extension class defined in not-loaded plug-in. This message appears only once and will be suppressed in the future.");
 							}
 						}
 					}
